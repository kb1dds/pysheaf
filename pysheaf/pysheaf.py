# Persistence-capable sheaf manipulation library
#
# Copyright (c) 2013-2018, Michael Robinson
# Distribution of unaltered copies permitted for noncommercial use only
# All other uses require express permission of the author
# This software comes with no warrantees express or implied

import numpy as np
import random
# import matplotlib.pyplot as plt
import networkx as nx
import scipy.optimize

import warnings
import copy
import time

import covers # For cover optimzation

#import all DEAP related functions for genetic algorithms
from functools import partial

from deap import base
from deap import creator
from deap import tools
from deap import algorithms

from collections import defaultdict



## Data structures
class Coface:
    """A coface relation"""
    def __init__(self,index=None,orientation=None):
        self.index=index
        self.orientation=orientation

    def __repr__(self):
        return "(index=" + str(self.index) + ",orientation="+str(self.orientation)+")"

class Cell:
    """A cell in a cell complex.  The id attribute can be used as a key to index into the registry of cells or cofaces"""
    def __init__(self,dimension,compactClosure=True,cofaces=None, name=None, id=None):
        self.dimension=dimension
        self.compactClosure=compactClosure
        self.id=id
        if cofaces is not None:
            self.cofaces = cofaces
        else:
            self.cofaces = []
        self.name = name

    def __repr__(self):
        string= self.name + " (dimension="+str(self.dimension)+",compactClosure="+str(self.compactClosure)
        if self.cofaces:
            for cf in self.cofaces:
                string+="," + cf.__repr__()
        return string+")"

    def isCoface(self,index,orientation=None):
        """Check if a given cell index is a *listed* coface of this cell. Optionally check that the orientation is as given."""
        if orientation is None:
            return index in [cf.index for cf in self.cofaces]
        else:
            return (index,orientation) in [(cf.index,cf.orientation) for cf in self.cofaces]

class CellComplex:
    def __init__(self,cells=None):
        """Construct a cell complex from its cells"""
        if cells is None:
            self.cells=[]
        else:
            self.cells=cells

        # Register cell IDs with indices into the self.cells list
        self.cell_dict={}
        self.coface_dict={}
        for i,c in enumerate(self.cells):
            if c.id is None: # Build IDs if not present
                c.id = str(i)
            self.cell_dict[c.id]=i
            if c.cofaces is not None: # Register cofaces if present
                for j,cf in enumerate(c.cofaces):
                    self.coface_dict[(i,cf.index)]=j

        # Attribute for counting cells later on...
        self.cell_counter=len(self.cells)

    def add_cell(self,cell):
        """Add a cell to the cell complex, using the id attribute for registering the cell.  Returns the id attribute for later use"""

        if cell.id is None: # Construct an ID if needed
            cell.id = str(self.cell_counter)
            self.cell_counter += 1

        # Register the cell
        self.cell_dict[cell.id]=len(self.cells)

        # Register its cofaces, if any
        if cell.cofaces is not None:
            for j,cf in enumerate(cell.cofaces):
                self.coface_dict[(len(self.cells),cf.index)]=j

        # Store the cell
        self.cells.append(cell)

        # Return the cell's ID for later use
        return cell.id

    def add_cells_from(self,cells):
        for c in cells:
            self.add_cell(c)

    def add_coface(self,cellpair,orientation):
        """Add a coface to the cell complex, referenced by a pair of cell IDs.  The cellpair argument is assumed to be a pair: (face,coface).  If the cells aren't present, this will raise KeyError."""
        # Look up which cells are involved...
        source=self.cell_dict[cellpair[0]]
        target=self.cell_dict[cellpair[1]]

        # Drop in the coface
        self.coface_dict[(source,target)]=len(self.cells[source].cofaces)
        self.cells[source].cofaces.append(Coface(index=target,orientation=orientation))

    def add_cofaces_from(self,cellpairs,orientations):
        for cellpair,orientation in zip(cellpairs,orientations):
            self.add_coface(cellpair,orientation)

    def isFaceOf(self,c,cells=None):
        """Construct a list of indices of all cells that a given cell is a face of = indices of all cofaces"""
        return list(set(cf.index for cf in self.cofaces(c,cells)))

    def skeleton(self,k,compactSupport=False):
        """Return the k-skeleton of a cell complex.  Optionally ensure that the complex returned is closed."""
        return [i for i in range(len(self.cells))
                if ((compactSupport or self.cells[i].compactClosure) and self.cells[i].dimension==k)]

    def faces(self,c):
        """Compute a list of indices all faces of a cell"""
        return [i for i in range(len(self.cells)) if c in set(cf.index for cf in self.cofaces(i))]

    def closure(self,cells):
        """Compute the closure of a collection of cells"""
        return [i for i in range(len(self.cells))
                if i in cells or [cf for cf in self.cofaces(i) if cf.index in cells]]

    def interior(self,cells):
        """Compute the interior of a collection of cells"""
        return [i for i in cells if set(self.starCells([i])).issubset(cells)]

    def cofaces(self,c,cells=[]):
        """Iterate over cofaces (of all dimensions) of a given cell; optional argument specifies which cells are permissible cofaces
        Warning: duplicates are possible!"""
        cells = cells or []
        for cf in self.cells[c].cofaces:
            if cf.index in cells or not cells:
                for cff in self.cofaces(cf.index,cells):
                    yield cff
                yield cf

    def components(self,cells=[]):
        """Compute connected components; optional argument specifies permissible cells"""
        if not cells:
            cellsleft=range(len(self.cells))
        else:
            cellsleft=cells

        cpts=[]
        cpt=[]
        while cellsleft:
            cpt=self.expandComponent(cellsleft[0],cells,[cellsleft[0]])
            cpts+=[list(set(cpt))]
            cellsleft=list(set(cellsleft).difference(cpt))
        return cpts

    def expandComponent(self,start,cells=[],current_cpt=[]):
        """Compute the connected component started from a given cell.  Optional argument specifies permissible cells"""
        current_cpt = current_cpt or [start]
        if not cells:
            cellsleft=list(set(range(len(self.cells))).difference(current_cpt))
        else:
            cellsleft=list(set(cells).difference(current_cpt))
        if not cellsleft:
            return current_cpt

        neighbors=self.connectedTo(start,cellsleft)
        for c in neighbors:
            current_cpt+=self.expandComponent(c,cellsleft,list(set(current_cpt+neighbors)))
            current_cpt=list(set(current_cpt))
        return current_cpt

    def connectedTo(self,start,cells=[]):
        """Which cells is a cell connected to? Optional argument specifies permissible cells"""
        cflist=[cf.index for cf in self.cofaces(start)]
        if not cells:
            return list(set(self.faces(start) + cflist))
        else:
            return list(set.intersection(set(self.faces(start) + cflist),cells))

    def starCells(self,cells):
        """Cells in star over a subset of a cell complex"""
        return set(cells).union({cf.index for c in cells for cf in self.cofaces(c)})

    def homology(self,k,subcomplex=None,compactSupport=False,tol=1e-5):
        """Compute (relative) homology of the cell complex"""

        # Obtain boundary matrices for the complex
        d=self.boundary(k,subcomplex,compactSupport)
        dp1=self.boundary(k+1,subcomplex,compactSupport)
        dp1=np.compress(np.any(abs(dp1)>tol,axis=0),dp1,axis=1)

        # Compute kernel
        if d.size:
            ker=kernel(d,tol);
        else:
            ker=np.eye(d.shape[1])

        # Remove image
        if dp1.any():
            map,j1,j2,j3=np.linalg.lstsq(ker,dp1,rcond=None)
            Hk=np.dot(ker,cokernel(map,tol));
        else:
            Hk=ker

        return Hk

    def betti(self,k,compactSupport=False,tol=1e-5):
        """Compute the k-th Betti number of the cell complex"""
        return self.homology(k,compactSupport).shape[1]

    def localPairComplex(self,cells):
        """Construct a new cell complex that consists of a cell and its boundary.  The return is the cell complex paired with a list of boundary cells"""
        raise NotImplementedError('localPairComplex is not working!  Please do not use it yet')
        # TBD fix this; it refers to the wrong cells
        # Construct the neighborhood of the cell

        star_closure = self.closure(self.starCells(cells))  ### this is the containing complex
        star=self.starCells(cells)    ###### this is the star of the set we are interested in
        bndry = list(set(star_closure) - set(star))
        starcells = [self.cells[idx] for idx in star]
        bndrycells = [self.cells[idx] for idx in bndry]
        cplx = CellComplex(starcells + bndrycells)
        bndryind = [cplx.cells.index(bdcell) for bdcell in bndrycells]
        return (cplx,bndryind)

    def localHomology(self,k,cells):
        """Compute local homology localized at the star over a list of cells"""
        cplx,bndry=self.localPairComplex(cells)

        # Compute the relative homology of the proxy complex
        return cplx.homology(k,subcomplex=bndry)   #######ERROR bndry are indicies of self not thet4r cmplx

    def boundary(self,k,subcomplex=None,compactSupport=False):
        """Compute the boundary map for the complex"""
        # Collect the k-cells and k-1-cells
        if subcomplex:
            ks=[spx for spx in self.skeleton(k,compactSupport) if not spx in subcomplex]
            km1=[spx for spx in self.skeleton(k-1,compactSupport) if not spx in subcomplex]
        else:
            ks=self.skeleton(k,compactSupport)
            km1=self.skeleton(k-1,compactSupport)

        # Allocate output matrix
#        print "ks=", ks
#        print "km1=", km1
        rows=len(km1)
        cols=len(ks)
#         d=np.zeros((rows,cols),dtype=np.complex)
        d=np.zeros((rows,cols)) 
        if rows and cols:
            
            # Loop over all k-1-cells, writing them into the output matrix
            for i in range(len(km1)):
#                print i, self.cells[km1[i]]
                # Loop over faces with compact closure
#                print "cofaces=", [cf.index for cf in self.cells[km1[i]].cofaces]
                for cf in self.cells[km1[i]].cofaces:

#                    print cf.index, self.cells[cf.index], cf.orientation,
#                    if self.cells[cf.index].compactClosure or compactSupport:
                    if self.cells[cf.index].compactClosure and cf.orientation != 0:
                        d[i,ks.index(cf.index)]=cf.orientation
#                        print "ok"
            return d
        else:
            return d

    def inducedMapLocalHomology(self,k,cell1,cell2):
        """Compute the induced map on local homology between two cells.  It is assumed that cell2 is a coface (perhaps not codimension 1) of cell1"""
        # Compute local homology basis centered on each cell
        pass
    
    
    # def attachDiagram(self):
    #     """Draw the attachment diagram using NetworkX"""
    #     G=nx.DiGraph()
    #
    #     G.add_nodes_from(range(len(self.cells)))
    #
    #     G.add_edges_from([(i,cf.index)
    #                       for i in range(len(self.cells))
    #                       for cf in self.cells[i].cofaces])
    #     nx.draw(G)
    #     #plt.show()
    #     return G

class Poset(CellComplex):
    def hasseDiagram(self):
        """Convert a poset to a directed graph"""

        # Internal edges
        graph=[(i,cf.index) for i in range(len(self.cells))
               for cf in self.cells[i].cofaces]

        # Attach external inputs to minimal elements
        graph += [(None,i) for i in range(len(self.cells))
                  if not self.faces(i)]

        # Attach external outputs to maximal elements
        graph += [(i,None) for i in range(len(self.cells))
                  if not self.cells[i].cofaces]

        return DirectedGraph(graph)

    def transitiveReduce(self):
        """Remove coface relations that are redundant
        From Harry Hsu. "An algorithm for finding a minimal equivalent graph of a digraph.", Journal of the ACM, 22(1):11-16, January 1975"""

        for c1 in self.cells: # i
            for cf in c1.cofaces:
                c2=self.cells[cf.index] # j
                for cf2 in c2.cofaces: # k
                    c1.cofaces=[cf3 for cf3 in c1.cofaces
                                if cf3.index != cf2.index]

    def maximalChains(self,start,history=[]):
        """Compute a list of maximal chains beginning at a cell"""
        if self.cells[start].cofaces:
            chains=[self.maximalChains(cf.index,history+[start])
                    for cf in self.cells[start].cofaces]
            lst=[]
            for ch in chains:
                lst+=ch
            return lst
        else:
            return [history+[start]]

    def maxLenChains(self,start):
        """Compute the list of chains of maximal edge length starting at a cell"""
        chains=self.maximalChains(start)
        mx=max([len(ch) for ch in chains])
        return [ch for ch in chains if len(ch)==mx]

    def mobius(self,x,y):
        """Compute the Mobius function between two elements"""
        if x==y:
            return 1

        if y not in [cf.index for cf in self.cofaces(x)]:
            return 0

        mb=-1
        for cf in self.cofaces(x):
            z=cf.index
            if z != y and y in [cf2.index for cf2 in self.cofaces(z)]:
                mb-=self.mobius(x,z)

        return mb

    def meet(self,c1,c2):
        """Compute the meet of two elements, if it exists"""
        if c1==c2:
            return c1
        if self.cells[c1].cofaces:
            for cf1 in self.cofaces(c1):
                if cf1.index==c2:
                    return c2
                for cf2 in self.cofaces(c2):
                    if cf2.index==c1:
                        return c1
                    if cf1.index==cf2.index:
                        return cf1.index
        else:
            for cf2 in self.cofaces(c2):
                if cf2.index==c1:
                    return c1
                for cf1 in self.cofaces(c1):
                    if cf1.index==c2:
                        return c2
                    if cf1.index==cf2.index:
                        return cf1.index
        raise ValueError('No meet exists between elements ' + str(c1) + ' and ' + str(c2))

    def meetMatrix(self,func=None,default=0):
        """Form the meet matrix of a poset and a function, in which pairs with no meet have a default value."""
        mat=np.zeros((len(self.cells),len(self.cells)))

        for i in range(len(self.cells)):
            for j in range(len(self.cells)):
                try:
                    idx=self.meet(i,j)
                    if func is None:
                        mat[i,j]=1
                    else:
                        mat[i,j]=func(idx)
                except ValueError:
                    mat[i,j]=default

        return mat

class AbstractSimplicialComplex(CellComplex):
    def __init__(self,toplexes,maxdim=None):
        """An abstract simplicial complex defined as a list of lists; it's only necessary to pass a generating set of toplexes
        Beware: this should not be constructed for complexes involving high-dimensional simplices!
        Simplices are sorted from greatest dimension to least"""

        if maxdim is None:
            maxdim=max([len(tplx)-1 for tplx in toplexes])

        cells=[]
        upsimplices=[] # Simplices of greater dimension than currently being added
        upindices=[]
        for k in range(maxdim,-1,-1):
            simplices=ksimplices(toplexes,k) # Simplices to be added
            startindex=len(cells)
            for s in simplices:
                cell=Cell(dimension=k,compactClosure=True,
                          cofaces=[Coface(index=upindices[i],
                                          orientation=simplexOrientation(s,upsimplices[i])) for i in range(len(upsimplices)) if set(s).issubset(upsimplices[i])])
                cells.append(cell)
                cells[-1].name = s 

            upsimplices=simplices
            upindices=[startindex+i for i in range(len(simplices))]
            
        CellComplex.__init__(self,cells)


class SetMorphism():
    """A morphism in a subcategory of Set, described by a function object"""
    def __init__(self,fcn):
        self.fcn=fcn

    def __mul__(self,other): # Composition of morphisms
        return SetMorphism(lambda x : self.fcn(other.fcn(x)))

    def __call__(self,arg): # Calling the morphism on an element of the set
        return self.fcn(arg)

class LinearMorphism(SetMorphism):
    """A morphism in a category that has a matrix representation"""
    def __init__(self,matrix):
        self.matrix=matrix
        SetMorphism.__init__(self,lambda x: np.dot(matrix,x))

    def __mul__(self,other): # Composition of morphisms
        try: # Try to multiply matrices.  This might fail if the other morphism isn't a LinearMorphism
            return LinearMorphism(np.dot(self.matrix, other.matrix))
        except AttributeError:
            return SetMorphism.__mul__(self,other)

class SheafCoface(Coface):
    """A coface relation, in which the restriction is assumed to be a SetMorphism object
    If the restriction is instead a matrix, then it gets promoted to a LinearMorphism object automatically"""
    def __init__(self,index=None,orientation=None,restriction=None):
        self.index=index
        self.orientation=orientation
        if isinstance(restriction,np.ndarray):
            self.restriction=LinearMorphism(restriction)
        else:
            self.restriction=restriction

    def __repr__(self):
        if self.isLinear():
            return "(index=" + str(self.index) + ",orientation="+str(self.orientation)+",restriction="+str(self.restriction.matrix)+")"
        else:
            return "(index=" + str(self.index) + ",orientation="+str(self.orientation)+",restriction="+str(self.restriction.fcn)+")"

    def isLinear(self):
        """Does this coface relation have a LinearMorphism for a restriction?"""
        try:
            getattr(self.restriction,'matrix')
            return True
        except AttributeError:
            return False

class SheafCell(Cell):
    """A cell in a cell complex with a sheaf over it
    cofaces = list of SheafCoface instances, one for each coface of this cell
    stalkDim = dimension of the stalk over this cell (defaults to figuring it out from the cofaces if the restriction is a LinearMorphism) or None if stalk is not a real vector space"""
    def __init__(self,dimension,cofaces=None,compactClosure=True,stalkDim=None,metric=None,name=None,id=None,bounds=None):
        if stalkDim is None and cofaces:
            if cofaces[0].isLinear():
                try:  # Try to discern the stalk dimension from the matrix representation. This will fail if the matrix isn't given
                    self.stalkDim=cofaces[0].restriction.matrix.shape[1]
                except AttributeError:
                    self.stalkDim=0
            else:  # OK, not a LinearMorphism, so the stalk isn't a vector space
                self.stalkDim=stalkDim
        else:
            self.stalkDim=stalkDim

        self.bounds=bounds

        if metric is not None:
            self.metric=metric
        else:
            self.metric=lambda x,y: np.linalg.norm(x-y)

        Cell.__init__(self,dimension,compactClosure,cofaces,name,id)

    def isLinear(self):
        """Is this cell representative of a Sheaf of vector spaces?  (All restrictions are linear maps)"""
        if self.stalkDim is None:
            return False
        for cf in self.cofaces:
            if not cf.isLinear():
                return False
        return True

    def isNumeric(self):
        """Is this cell representative of a sheaf of sets in which stalks are all real vector spaces? (restrictions may not be linear maps, though)"""
        if self.stalkDim is None:
            return False
        else:
            return True

    def __repr__(self):
        string="(dimension="+str(self.dimension)+",compactClosure="+str(self.compactClosure)
        if self.cofaces:
            for cf in self.cofaces:
                string+="," + cf.__repr__()
            return string+")"
        else:
            return string+",stalkdim="+str(self.stalkDim)+")"

# Sheaf class
class Sheaf(CellComplex):

    def add_coface(self,cellpair,orientation,restriction):
        """Add a coface to the sheaf, referenced by a pair of cell cellpair.  The cellpair argument is assumed to be a pair: (face,coface).  If the cells aren't present, this will raise KeyError."""
        # Look up which cells are involved...
        source=self.cell_dict[cellpair[0]]
        target=self.cell_dict[cellpair[1]]

        # Drop in the coface
        self.coface_dict[(source,target)]=len(self.cells[source].cofaces)
        self.cells[source].cofaces.append(SheafCoface(index=target,orientation=orientation,restriction=restriction))

    def add_cofaces_from(self,cellpairs,orientations,restrictions):
        for cellpair,orientation,restriction in zip(cellpairs,orientations,restrictions):
            self.add_coface(cellpair,orientation,restriction)

    def isLinear(self):
        """Is this a Sheaf of vector spaces?  (All restrictions are linear maps)"""
        for c in self.cells:
            if not c.isLinear():
                return False
        return True

    def isNumeric(self):
        """Is this a Sheaf of sets in which stalks are all real vector spaces? (restrictions may not be linear maps, though)"""
        for c in self.cells:
            if not c.isNumeric():
                return False
        return True

    def cofaces(self,c,cells=[],currentcf=[]):
        """Iterate over cofaces (of all dimensions) of a given cell c; optional argument specifies which cells are permissible cofaces"""
        if c >= len(self.cells):
            yield []

        for cf in self.cells[c].cofaces:
            if cf.index in cells or not cells:
                if currentcf: # If we've already started the iteration, there's a previous restriction to compose with
                    cfp=SheafCoface(index=cf.index,
                                    orientation=cf.orientation*currentcf.orientation,
                                    restriction=cf.restriction*currentcf.restriction)
                else: # If we're just starting this iteration, there is no restriction before this one
                    cfp=cf
                for cff in self.cofaces(cfp.index,cells,cfp): # Iterate over all higher dimensional cells
                    yield cff
                yield cfp

    def star(self,cells):
        """Restrict a sheaf to the star over a subset of the base space"""

        # Extract a list of all relevant cells in the star
        cells=CellComplex.starCells(self,cells)

        return Sheaf([SheafCell(dimension=self.cells[i].dimension,
                                stalkDim=self.cells[i].stalkDim,
                                compactClosure=self.cells[i].compactClosure and (not set(self.faces(i)).difference(set(cells))),
                                cofaces=[SheafCoface(index=cells.index(cf.index),
                                                     orientation=cf.orientation,
                                                     restriction=cf.restriction) for cf in self.cells[i].cofaces]) for i in cells])

    def kcells(self,k,compactSupport=False):
        """Extract the compact k-cells and associated components of coboundary matrix"""
        k=CellComplex.skeleton(self,k,compactSupport)
        ksizes=[self.cells[i].stalkDim for i in k]
        kidx=list(cumulative_sum(ksizes))
        return k,ksizes,kidx

    def localSectional(self,cells=[]):
        """Construct a new sheaf whose global sections are the local sections of the current sheaf over the given cells, and a morphism from this new sheaf to the current one."""

        if not cells:
            cells=range(len(self.cells))

        # Edges of new sheaf = elements of S with at least one face in the list of cells
        edges=[i for i in cells if self.isFaceOf(i,cells)]

        morphism=[]
        newcells=[]
        for i in edges:
            newcells.append(SheafCell(1,
                compactClosure=self.cells[i].compactClosure and (not set(self.faces(i)).difference(set(cells))),
                stalkDim=self.cells[i].stalkDim))
            morphism.append(SheafMorphismCell([i],[LinearMorphism(np.eye(self.cells[i].stalkDim))]))

        # Vertices of new sheaf = elements of S with no faces
        vert=list(set(cells).difference(edges))

        # Restrictions of new sheaf = compositions of restrictions
        for i in vert:
            # starting at this vertex, do a depth-first search for the edges in the new sheaf
            cofaces=list(self.cofaces(i,cells))
            newcofaces=[]
            for cf in cofaces:
                newcofaces.append(SheafCoface(index=edges.index(cf.index),
                    orientation=cf.orientation,
                    restriction=cf.restriction))

            if cofaces:
                newcells.append(SheafCell(0,compactClosure=True,cofaces=newcofaces))
            else:
                newcells.append(SheafCell(0,compactClosure=True,stalkDim=self.cells[i].stalkDim))

            morphism.append(SheafMorphismCell([i],[LinearMorphism(np.eye(self.cells[i].stalkDim))]))

        return Sheaf(newcells),SheafMorphism(morphism)

    def localRestriction(self,cells_1,cells_2):
        """Compute the map induced on local sections by restricting from a larger set to a smaller one"""

        # Obtain sheaves and morphisms of local sections for both sets
        sheaf_1,mor_1=self.localSectional(cells_1)
        sheaf_2,mor_2=self.localSectional(cells_2)

        # Compute global sections of each sheaf in terms of cohomology
        H0_1=sheaf_1.cohomology(0)
        if not np.all(H0_1.shape):
            return np.zeros(H0_1.shape)

        # Extend sections of sheaf 1 to vertices of sheaf 2, if needed
        # Observe that value at each vertex of sheaf 2 either
        #  (1) comes from value at a vertex of sheaf 1 or
        #  (2) comes from value at an edge of sheaf 1,
        #      in which case a single restriction map obtains it
        #      from the value at a vertex of sheaf 1
        k_1,ksizes_1,kidx_1=sheaf_1.kcells(0)
        k_2,ksizes_2,kidx_2=sheaf_2.kcells(0)
        rows=sum(ksizes_2)
        sections=np.zeros((rows,H0_1.shape[1]))
        for ss in range(H0_1.shape[1]): # Looping over sections in sheaf 1
            for i in range(len(k_2)): # Looping over vertices in sheaf 2
                # Compute compute preimages of this sheaf 2 vertex
                ms=[k for k in range(len(mor_1.morphismCells)) if
                    set(mor_1.morphismCells[k].destinations).intersection(mor_2.morphismCells[k_2[i]].destinations)]
                if ms:
                    if sheaf_1.cells[ms[0]].dimension==0:
                        ii=ms[0]
                        idx=k_1.index(ii)
                        map,j1,j2,j3=np.linalg.lstsq(mor_2.morphismCells[i].maps[0].matrix,mor_1.morphismCells[ii].maps[0].matrix)
                        A=np.dot(map,H0_1[kidx_1[idx]:kidx_1[idx+1],ss])
                        sections[kidx_2[i]:kidx_2[i+1],ss]=A
                    else:
                        ii=sheaf_1.faces(ms[0])[0] # parent cells
                        idx=k_1.index(ii)
                        for cf in sheaf_1.cells[ii].cofaces:
                            if cf.index==ms[0]:
                                cr=cf.restriction
                                break
                        A=cr(mor_1.morphismCells[ii].maps[0].matrix)

                        map,j1,j2,j3=np.linalg.lstsq(mor_2.morphismCells[i].maps[0].matrix,A)
                        sections[kidx_2[i]:kidx_2[i+1],ss]=np.dot(map,H0_1[kidx_1[idx]:kidx_1[idx+1],ss])

        # Rewrite sections over sheaf 2 in terms of 0-cohomology basis

        map,j1,j2,j3 = np.linalg.lstsq(sections,sheaf_2.cohomology(0))
        return map.conj().T

    # Input: k = degree of cohomology to compute
    # Output: matrix
    def coboundary(self,k,compactSupport=False):
        """Compute k-th coboundary matrix"""
        # Collect the k-cells and k+1-cells
        ks,ksizes,kidx=self.kcells(k,compactSupport)
        kp1,kp1sizes,kp1idx=self.kcells(k+1,compactSupport)

        # Allocate output matrix
        rows=sum(kp1sizes)
        cols=sum(ksizes)
        d=np.zeros((rows,cols),dtype=np.complex)
        if rows and cols:
            # Loop over all k-cells, writing their matrices into the output matrix
            for i in range(len(ks)):
                # Loop over cofaces with compact closure
                for cf in self.cells[ks[i]].cofaces:
                    if self.cells[cf.index].compactClosure or compactSupport:
                        ridx=kp1.index(cf.index)
                        block=np.matrix(cf.orientation*cf.restriction.matrix)
                        d[kp1idx[ridx]:kp1idx[ridx+1],kidx[i]:kidx[i+1]]+=block
            return d
        else:
            return d

    def cohomology(self,k,compactSupport=False,tol=1e-5):
        """Compute basis for k-th cohomology of the sheaf"""

        # Obtain coboundary matrices for the sheaf
        dm1=self.coboundary(k-1,compactSupport)
        dm1=np.compress(np.any(abs(dm1)>tol,axis=0),dm1,axis=1)
        d=self.coboundary(k,compactSupport)

        # Compute kernel
        if d.size:
            ker=kernel(d,tol);
        else:
            ker=np.eye(d.shape[1])

        # Remove image
        if k > 0 and dm1.any():
            map,j1,j2,j3=np.linalg.lstsq(ker,dm1)
            Hk=np.dot(ker,cokernel(map,tol));
        else:
            Hk=ker

        return Hk

    def cobetti(self,k,compactSupport=False,tol=1e-5):
        """Compute the k-th Betti number of the sheaf"""
        return self.cohomology(k,compactSupport).shape[1]

    def maximalExtend(self,assignment,multiassign=False,tol=1e-5):
        """Take a partial assignment and extend it to a maximal assignment that's non-conflicting (if multiassign=False) or one in which multiple values can be given to a given cell (if multiassign=True)"""
        for i in range(len(assignment.sectionCells)):
            for cf in self.cofaces(assignment.sectionCells[i].support):
                if multiassign or (not assignment.extend(self,cf.index,tol=tol)):
                    assignment.sectionCells.append(SectionCell(cf.index,cf.restriction(assignment.sectionCells[i].value),source=assignment.sectionCells[i].support))
        return assignment

    def consistencyRadii(self,assignment,testSupport=None,consistencyGraph=None,tol=1e-5):
        """Compute all radii for consistency across an assignment"""
        if testSupport is None:
            cellSet=set(range(len(self.cells)))
        else:
            cellSet=set(testSupport)

        if consistencyGraph is None:
            cG=self.consistencyGraph(assignment,testSupport)
        else:
            cG=consistencyGraph

        return np.unique([rad for (i,j,rad) in cG.edges(nbunch=cellSet,data='weight')])

    def consistencyRadius(self,assignment,testSupport=None,consistencyGraph=None,ord_norm=np.inf,tol=1e-5):
        """Compute the consistency radius of an approximate section"""

        if testSupport is None:
            cellSet=set(range(len(self.cells)))
        else:
            cellSet=set(testSupport)

        if consistencyGraph is None:
            cG=self.consistencyGraph(assignment,testSupport)
        else:
            cG=consistencyGraph

        radii=[rad for (i,j,rad) in cG.edges(nbunch=cellSet,data='weight')]
        if len(radii) == 0:
            warnings.warn("No SectionCells in the assignments match, therefore nothing was compared by consistencyRadius")
            return 0.
        return np.linalg.norm(radii,ord=ord_norm)    
    
    def isSheaf(self,assignment_input,tol=1e-5):
        """Compute the consistency radius of an approximate section"""
        #TBD: Functional, but should be reworked to not require a call to deepcopy
        # Extend along restriction maps
        assignment=copy.deepcopy(assignment_input)
        assignment=self.maximalExtend(assignment,multiassign=True,tol=tol)
        
        #Set the dictionary for consistencies of cells
        radii = dict()
        
        for c1 in assignment.sectionCells:
            radii[c1.support] = 0.0
                
                
        max_radius=0
        count_comparison = 0
        for c1 in assignment.sectionCells:
            for c2 in assignment.sectionCells:
                if c1.support == c2.support:
                    rad = self.cells[c1.support].metric(c1.value,c2.value)
                    count_comparison += 1
                    if rad > radii[c1.support]:
                        radii[c1.support] = rad
                    if rad > max_radius:
                        max_radius = rad
                        
        issheaf = not np.any(radii.values())
                
        return issheaf, max_radius, radii
    
    def maxTestSupport(self,activeCells):
        elementsTestSupport = copy.deepcopy(activeCells)
        for i in range(len(elementsTestSupport)):
            for cf in self.cofaces(elementsTestSupport[i]):
                if not cf.index in elementsTestSupport:
                    elementsTestSupport.append(cf.index)
        return elementsTestSupport

    def consistencyGraph(self,assignment,testSupport=None):
        """Construct a NetworkX graph whose vertices are cells, in which each edge connects two cells with a common coface weighted by the distance between their respective values.  Note: the assignment must be supported on the entire space. Edges also have a type attribute, explaining the kind of relationship between cells: (1 = two values assigned to this cell, 2 = one cell is a coface of the other, 3 = cells have a common coface.)"""
        
        if testSupport is None:
            cellSet=set(range(len(self.cells)))
        else:
            cellSet=set(testSupport)

        G=nx.Graph()
        G.add_nodes_from(cellSet)
        
        for c1 in assignment.sectionCells:
            if (testSupport is None) or ((c1.support in testSupport) and (c1.source in testSupport)):
                for c2 in assignment.sectionCells:
                    if (testSupport is None) or (c2.source in testSupport):
                        if c1.support == c2.support:
                            rad=self.cells[c1.support].metric(c1.value,c2.value)
                            if ((c1.support,c2.support) not in G.edges()) or G[c1.support][c2.support]['weight'] < rad:
                                G.add_edge(c1.support,c2.support,weight=rad,type=1)
                        else:
                            for cf1 in self.cofaces(c1.support):
                                if cf1.index == c2.support:
                                    rad=self.cells[cf1.index].metric(cf1.restriction(c1.value),c2.value)
                                    if ((c1.support,c2.support) not in G.edges()) or G[c1.support][c2.support]['weight'] < rad:
                                        G.add_edge(c1.support,c2.support,weight=rad,type=2)
                                else:
                                    for cf2 in self.cofaces(c2.support):
                                        if cf1.index == cf2.index:
                                            rad=0.5*self.cells[cf1.index].metric(cf1.restriction(c1.value),cf2.restriction(c2.value)) # Note the factor of 0.5
                                            if ((c1.support,c2.support) not in G.edges()) or (G[c1.support][c2.support]['type'] == 2 and G[c1.support][c2.support]['weight'] < rad):
                                                G.add_edge(c1.support,c2.support,weight=rad,type=3)

        return G

    def minimalExtend(self,assignment, activeCells=None, testSupport=None, method='nelder-mead', ord_norm = np.inf, options={}, tol=1e-5):
        """
        Minimize consistency radius of an assignment given fixed cells
        Currently, any optimization supported by scipy.optimize.minimize
            Parameters:
                assignment: the partial assignment of the sheaf to fuse
                activeCells: set of cells whose values are to be changed (if None, all cells outside the support of the assignment will be changed, but nothing in the support of the assignment will be changed)
                testSupport: the set of cells over which consistency radius is assessed
                tol: the tol of numeric values to be considered the same
        """
        if activeCells is None:
            support=[sc.support for sc in assignment.sectionCells]
            ac=[idx for idx in range(len(self.cells)) if idx not in support]
        else:
            ac=activeCells
        
<<<<<<< HEAD
        if self.isNumeric():
            initial_guess, bounds = self.serializeAssignment(assignment,activeCells)
            res=scipy.optimize.minimize( fun = lambda sec: self.consistencyRadius(self.deserializeAssignment(sec,activeCells,assignment), testSupport=testSupport, ord_norm=ord_norm),
=======
        if method == 'KernelProj':
            if not self.isLinear():
                raise NotImplementedError('KernelProj only works for sheaves of vector spaces')

            if ord != 2:
                warn('Kernel projection requires order 2 in minimalExtend')
                
            # Compile dictionary of rows
            rowstarts=dict()
            rowidx=0
            for i in support:
                rowstarts[i]=rowidx
                rowidx+=self.cells[i].stalkDim
                
            newassignment = Section([sc for sc in assignment.sectionCells])
                
            # Optimize each active cell independently
            for i in ac:
                if self.cells[i].stalkDim > 0:
                    # Matrix of all restrictions out of this cell into the support
                    mat=np.zeros((sum([self.cells[j].stalkDim for j in support]),
                                  self.cells[i].stalkDim))

                    for cf in self.cofaces(i): # Iterate over all cofaces of this activeCell
                        try:
                            supportidx=support.index(cf.index)
                            mat[rowstarts[supportidx]:rowstarts[supportidx]+self.cells[supportidx].stalkDim,:]=cf.restriction.matrix
                        except ValueError:
                            pass
            
                # Use least squares to solve for assignment rooted at this cell given the existing assignment
                asg,bnds=self.serializeAssignment(assignment,activeCells=support) # Confusingly, activeSupport here refers *only* to the support of the assignment
                result=np.linalg.lstsq(mat,asg)
                
                newassignment.sectionCells.append(SectionCell(i,result[0]))

            return newassignment
        elif self.isNumeric():
            initial_guess, bounds = self.serializeAssignment(assignment,ac)
            res=scipy.optimize.minimize( fun = lambda sec: self.consistencyRadius(self.deserializeAssignment(sec,ac,assignment), testSupport=testSupport, ord=ord),
>>>>>>> d4771f38
                                         x0 = initial_guess,
                                         method = method, 
                                         bounds = bounds,
                                         tol = tol,
                                         options = {'maxiter' : int(100)})
            newassignment = self.deserializeAssignment(res.x,ac,assignment)
            return newassignment
        else:
            raise NotImplementedError('Non-numeric sheaf')
        return newassignment

    def consistentPartition(self,assignment,threshold,testSupport=None,consistencyGraph=None,ord_norm=np.inf,tol=1e-5):
        """Construct a maximal collection of subsets of cells such that each subset is consistent to within the given threshold.  Note: the assignment must be supported on the entire space."""

        if testSupport is None:
            cellSet=set(range(len(self.cells)))
        else:
            cellSet=set(testSupport)

        if consistencyGraph is None:
            cG=self.consistencyGraph(assignment,testSupport)
        else:
            cG=consistencyGraph

        # Construct inconsistency graph.  Edges indicate cells that cannot be in the same cover element
        G=nx.Graph()
        G.add_nodes_from(cellSet)
        G.add_edges_from([(i,j) for (i,j,k) in cG.edges(nbunch=cellSet,data='weight') if k > threshold and i != j])
 
        # Solve graph coloring problem: nodes (cells) get colored by cover element
        color_dict=nx.coloring.greedy_color(G)
 
        # Re-sort into groups of consistent cells
        cdd=defaultdict(list)
        for cell,cover_element in color_dict.items():
            cdd[cover_element].append(cell)

        return {frozenset(s) for s in cdd.values()}

    def consistentCollection(self,assignment,threshold,testSupport=None,consistencyGraph=None,ord_norm=np.inf,tol=1e-5):
        """Construct a maximal collection of open sets such that each subset is consistent to within the given threshold.  Note: the assignment must be supported on the entire space."""
        # First obtain a collection of consistent open sets.  These are disjoint
        initial_collection={frozenset(self.interior(s)) for s in self.consistentPartition(assignment,threshold,testSupport,consistencyGraph,ord_norm=ord_norm,tol=tol)}

        additions = True
        collection = set()

        while additions:
            additions=False
            for u in initial_collection:
                added_u=False
                for v in initial_collection:
                    if u is not v:
                        u_v = u.union(v)
                        if self.consistencyRadius(assignment,testSupport=u_v,ord_norm=ord_norm)<threshold:
                            added_u=True
                            additions=True
                            collection.add(u_v)
                if not added_u:
                    collection.add(u)
                initial_collection=collection
                collection=set()

        return initial_collection
        
    def coverMeanConsistency(self,assignment,cover,ord_norm=np.inf,tol=1e-5):
        """Compute the consistency of a cover against an assignment"""
        return np.mean([self.consistencyRadius(assignment,testSupport=a,tol=tol,ord_norm=ord_norm) for a in cover])

    def coverMaxConsistency(self,assignment,cover,ord_norm=np.inf,tol=1e-5):
        """Compute the maximum consistency radius of a cover against an assignment"""
        return np.max([self.consistencyRadius(assignment,testSupport=a,tol=tol,ord_norm=ord_norm) for a in cover])

    def coverFigureofMerit(self,assignment,cover,weights=(1./3,1./3,1./3),ord_norm=np.inf,tol=1e-5):
        """Compute figure of merit for a cover against an assignment.  NOTE: Silently assumes all cell metrics return values between 0 and 1.  Wierd results will occur otherwise."""
        return -weights[0]*self.coverMaxConsistency(assignment,cover,ord_norm=ord_norm,tol=tol)+weights[1]*(1-covers.normalized_coarseness(cover))+weights[2]*covers.normalized_elementwise_overlap(cover)

    def mostConsistentCover(self,assignment,testSupport=None,weights=(1./3,1./3,1./3),ord_norm=np.inf,tol=1e-5):
        """Compute the open cover that is most consistent with a given assignment.  The cover is built from stars over elements with given dimension.  Assumes that the assignment is supported on cells specified in testSupport.  Also assumes all cell metrics are bounded between 0 and 1 (unless weights are tuned appropriately).  Weights are (consistency, coarseness, overlap).  Caution: this is likely to be extremely slow for large base spaces!!!"""
        optimal_thres=scipy.optimize.bisect(lambda thres: self.coverFigureofMerit(assignment,
                                                                                  self.consistentCollection(assignment,thres,testSupport,ord_norm=ord_norm),
                                                                                  weights=weights,
                                                                                  ord_norm=ord_norm,
                                                                                  tol=tol),
                                            a=0,
                                            b=self.consistencyRadius(assignment,ord_norm=ord_norm)*1.01)
        return self.consistentCollection(assignment,optimal_thres,ord_norm=ord_norm)

    def assignmentMetric(self,assignment1,assignment2, testSupport=None, ord_norm=np.inf):
        """Compute the distance between two assignments"""
        radius=0
        count_comparison = 0
        radii=[]
        for c1 in assignment1.sectionCells:
            if (testSupport is None) or ((c1.support in testSupport) and (c1.source in testSupport)):
                for c2 in assignment2.sectionCells:
                    if c1.support == c2.support and ((testSupport is None) or (c2.source in testSupport)):
                        radii.append(self.cells[c1.support].metric(c1.value,c2.value))

    
        if len(radii) == 0:
            radius = np.inf
            warnings.warn("No SectionCells in the assignments match, therefore nothing was compared by assignmentMetric")
        return np.linalg.norm(radii,ord=ord_norm)
    
    def fuseAssignment(self,assignment, activeCells=None, testSupport=None, method='SLSQP', options={}, ord_norm=np.inf, tol=1e-5):
        """
        Compute the nearest global section to a given assignment
        Currently there are three optimization schemes to choose from
        'KernelProj': This algorithm only works for sheaves of vector spaces and uses the kernel projector for the 0-coboundary map
        'SLSQP': This algorithm is scipy.optimize.minimize's default for bounded optimization
            Parameters:
                assignment: the partial assignment of the sheaf to fuse
                activeCells: set of cells whose values are to be changed or None if all are allowed to be modified (Note: global sections may not be returned if this is changed from the default)
                testSupport: the set of cells over which consistency radius is assessed
                tol: the tol of numeric values to be considered the same
        'GA': This genetic algorithm was implemented using DEAP for optimizations over nondifferentiable functions
            Parameters:
                assignment: the partial assignment of the sheaf to fuse
                tol: the tol of numeric values to be considered the same
                options: a dictionary to store changes to parameters, the keys must be identical to the current parameters
                    keys for GA:
                        initial_pop_size - the number of individuals in the starting population
                        mutation_rate - the proportion of the offspring (newly created individuals each round) that are from mutations rather
                                        than mating
                        num_generations - the number of iterations that the genetic algorithm runs
                        num_ele_Hallfame - the number of top individuals that should be reported in the hall of fame (hof)
        """
        if activeCells is not None and testSupport is not None and not (set(testSupport) <= set(self.maxTestSupport(activeCells))):
            raise ValueError("Given testSupport is larger than the largest comparison set given activeCells")
        
        if method == 'SLSQP':
            if self.isNumeric():
                globalsection = self.optimize_SLSQP(assignment, activeCells, testSupport, ord_norm, tol)
            else:
                # The fallback situation, where we need to iterate over global sections manually...
                raise NotImplementedError
        elif method == 'GA':
            add_parameters = {'initial_pop_size':100, 'mutation_rate':0.3, 'num_generations':100, 'num_ele_Hallfame':1, 'initial_guess_p':None}
            overlap = [st for st in add_parameters.keys() if st in set(options.keys())]
            if len(overlap) > 0:
                for st_overlap in overlap:
                    add_parameters[st_overlap] = options[st_overlap]
            globalsection = self.optimize_GA(assignment, tol, ord_norm, activeCells=activeCells, testSupport=testSupport, initial_pop_size=add_parameters['initial_pop_size'], mutation_rate = add_parameters['mutation_rate'], num_generations= add_parameters['num_generations'] ,num_ele_Hallfame=add_parameters['num_ele_Hallfame'], initial_guess_p = add_parameters['initial_guess_p'])
        elif method == 'KernelProj':
            if not self.isLinear():
                raise NotImplementedError('KernelProj only works for sheaves of vector spaces')

            if ord_norm != 2:
                warn('Kernel projection requires order 2 in fuseAssignment')
            
            # Construct the coboundary map
            d = self.coboundary(k=0)
            ks,ksizes,kidx=self.kcells(k=0)
            asg,bounds = self.serializeAssignment(assignment,activeCells=ks)
            
            # Construct the kernel projector
            AAt=np.dot(d,d.transpose())
            AAti=np.linalg.pinv(AAt)
            AtAAti=np.dot(d.transpose(),AAti)
            projector=np.eye(d.shape[1])-np.dot(AtAAti,d)
            
            # Apply the kernel projector
            gs=np.dot(projector,asg)

            # Deserialize
            globalsection=self.deserializeAssignment(gs,activeCells=ks,assignment=assignment)
        else:
            raise NotImplementedError('Invalid method')
        return globalsection
    
    
    def deserializeAssignment(self,vect,activeCells=None,assignment=None):
        """Transform a vector of values for a numeric-valued sheaf into an assignment as a Section instance(Note: this is really a helper method and should generally not be used by external callers).  Inactive cells are filled from another assignment that's optionally supplied"""
        if not self.isNumeric():
            raise TypeError('Cannot deserialize an assignment vector for a non-numeric sheaf')
    
        scs=[]
        idx=0

        for i in range(len(self.cells)):
            if (activeCells is None) or (i in activeCells): # If the cell is active, pull its value from the vector
                if self.cells[i].stalkDim > 0:
                    scs.append(SectionCell(support=i,value=vect[idx:idx+self.cells[i].stalkDim]))
                    idx+=self.cells[i].stalkDim
            elif assignment is not None: # If the cell is not active, pull its value from the given assignment
                for cell in assignment.sectionCells:
                    if i == cell.support:
                        scs.append(cell)
                    
        return Section(scs)
    
    def deserializeAssignment_ga(self, vect, id_len):
        #write a new assignment from the individual so that one can use maximal extend.
        new_assignment = []
        start_index = 0
        for i in range(len(id_len)):
            new_assignment.append(SectionCell(support=id_len[i][0], value=vect[(start_index):(start_index+id_len[i][1])]))
            start_index += id_len[i][1]
        
        new_assignment = Section(new_assignment)
        
        return new_assignment

    def serializeAssignment(self,assignment,activeCells=None):
        """Transform a partial assignment in a Section instance into a vector of values"""
        if not self.isNumeric():
            raise TypeError('Cannot serialize an assignment vector for a non-numeric sheaf')

        x0 = np.zeros((sum([c.stalkDim for i,c in enumerate(self.cells) if ((activeCells is None) or (i in activeCells))])),dtype=assignment.sectionCells[0].value.dtype)

        # If any components are bounded, collect the bounds (later)
        bounded=False
        bounds=None
        if activeCells is None:
            activeCells = range(len(self.cells))
        for i in activeCells:
            if self.cells[i].bounds is not None:
                bounded=True
                bounds=[]
                break

        # Figure out cell boundaries in vector, and collect their bounds if present
        idx=0
        idxarray=[]
        for i in activeCells:
            if self.cells[i].stalkDim > 0:
                idxarray.append(idx)
                for cell in assignment.sectionCells:         # Pack data into vector.  If there are multiple values assigned, the one appearing last is used
                    if cell.support == i: 
                        x0[idx:idx+self.cells[i].stalkDim]=cell.value
                idx+=self.cells[i].stalkDim
                if bounded:
                    if self.cells[i].bounds is None:
                        bounds+= [(None,None)]*self.cells[i].stalkDim
                    else:
                        bounds.extend(self.cells[0].bounds)
        
        if bounded:
            bounds = tuple(bounds)

        return x0,bounds
                
    
    def optimize_SLSQP(self, assignment, activeCells=None, testSupport=None, ord_norm=np.inf, tol=1e-5):
        """
        Compute the nearest global section to a given assignment using 
        scipy.optimize.minimize. When there are constraints specified, 
        scipy.optimize.minimize defaults to using SLSQP.
        Based on:
            Kraft, D. A software package for sequential quadratic programming. 1988. 
            Tech. Rep. DFVLR-FB 88-28, DLR German Aerospace Center, 
            Institute for Flight Mechanics, Koln, Germany.
        """
        initial_guess, bounds = self.serializeAssignment(assignment,activeCells)
        res=scipy.optimize.minimize( fun = lambda sec: ((self.assignmentMetric(assignment,self.deserializeAssignment(sec,activeCells,assignment), testSupport=testSupport, ord_norm=ord_norm))),
                                    x0 = initial_guess,
                                    method = 'SLSQP', 
                                    bounds = bounds,
                                    constraints = ({'type' : 'eq',
                                                    'fun' : lambda asg: self.consistencyRadius(self.deserializeAssignment(asg,activeCells,assignment),testSupport=testSupport, ord_norm=ord_norm)}), 
                                    tol = tol, 
                                    options = {'maxiter' : int(100)})
        globalsection = self.deserializeAssignment(res.x,activeCells,assignment)
        return globalsection
    
    def ga_optimization_function(self,  space_des_2_opt, assignment,individual, ord_norm=np.inf,activeCells=None,testSupport=None, tol=1e-5):
        """Write the function for the genetic algorithm to optimize similar to fun for scipy.optimize.minimize"""
        
        #Assign a high cost to eliminate individuals with nans from the population
        if np.any(np.isnan(individual)):
            cost = 1e100
            cost = -cost
            
        else:
            #write a new assignment from the individual so that one can use maximal extend.
            multiassign = False
            
            new_assignment = []
            start_index = 0
            for i in range(len(space_des_2_opt)):
                new_assignment.append(SectionCell(support=space_des_2_opt[i][0], value=individual[(start_index):(start_index+space_des_2_opt[i][1])]))
                start_index += space_des_2_opt[i][1]
                
                
            if activeCells is not None:
                for sec in assignment.sectionCells:
                    if not (sec.support in activeCells):
                        new_assignment.append(sec)
                        multiassign=True
                
        
            new_assignment = Section(new_assignment)
        
            #start of optimization function
            new_assignment = self.maximalExtend(new_assignment,multiassign=multiassign,tol=1e-5)
        
            cost = self.assignmentMetric(assignment, new_assignment, ord_norm=ord_norm, testSupport=testSupport)
            
            #If consistency is not guarenteed force consistency check
            #TBD: verify neccessity
            #if activeCells != None:
            #Constrain value by the consistencyRadius (Note: min is 0)
            t0 = time.clock()
            radii = self.consistencyRadius(new_assignment,ord_norm=ord_norm)
            t1 = time.clock()
            
            t_finish = t1-t0
            print t_finish
            
            if radii < tol:
                pass
            else:
                cost = cost+(radii)**2   
            
            
            #Sum to formulate cost (NOTE: GA maximizes instead of minimizes so we need a negative sign)
            cost = -cost
        return (float(cost),)
        

    
    def optimize_GA(self, assignment, tol=1e-5, ord_norm = np.inf, activeCells=None, testSupport=None, initial_pop_size=100, mutation_rate = .3, num_generations=100 ,num_ele_Hallfame=1, initial_guess_p = None):
        """
        Compute the nearest global section to a given assignment using 
        a genetic algorithm. 
        The current implementation forces the assignment to have bounds on every element
        
        Inputs:
            assignment - the initial assignment that the selection function compares guess against for consistency
            tol - the maximum distance for two items to be considered the same
            initial_pop_size - the number of individuals in the starting population
            mutation_rate - the proportion of the offspring (newly created individuals each round) that are from mutations rather
                            than mating
            num_generations - the number of iterations that the genetic algorithm runs
            num_ele_Hallfame - the number of top individuals that should be reported in the hall of fame (hof)
            
        Outputs:
            pop - the final population of the algorithm
            stats - the statistics on the fitness of the final population
            hof - the fittest individual
            opt_sp_id_len - the space the algorithm is optimizing over
        
        """
        ##########################################################################################
        # Helper Functions for Algorithm
        ##########################################################################################
        
        #add as a potential selection function to match Matlab GA
        def selnormGeom(individuals, k, prob_sel_best= 0.08, fit_attr="fitness"):
            #NormGeomSelect is a ranking selection function based on the normalized
            #geometric distribution.  
            
            #Modified from the Matlab version into the style of DEAP

            q = prob_sel_best   # Probability of selecting the best
            n = len(individuals)  # Number of individuals in pop
            
            
            chosen = [] #editted the structure of th output to reflect the structure of pysheaf
            fit = np.zeros((n,1))  #Allocates space for the prop of select
            x = np.zeros((n,2))    #Sorted list of id and rank
            x[:, 0] = range(n,0,-1) # Get original location of the element
            to_sort = zip(individuals, range(n)) #need to keep original index associated
            s_inds = sorted(to_sort, key= lambda ind: getattr(ind[0], fit_attr).values[0]) #Sort by the fitnesses
            x[:, 1] = [b for a,b in s_inds]
            r =q/(1-((1-q)**n))  # normalize the distribution, q prime
            for ind in range(n):  #Generate the probability of selection
                ind_fit = int(x[ind,1])
                fit[ind_fit] = r*((1-q)**(x[ind, 0]-1))
            fit = np.cumsum(fit)  # Calculate the cummulative prob. function
            rnums = sorted([random.random() for nn in range(n)])  # Generate n sorted random numbers
            fitIn = 0
            new_In = 0
            unique = []
            while new_In < k:
                if rnums[new_In] < fit[fitIn]:
                    unique.append(fitIn)
                    chosen.append(individuals[fitIn]) #Select the fitIn individual
                    new_In += 1  # Looking for next new individual
                else:
                    fitIn += 1 # Looking at next potential selection
            
            return chosen 
        
        #Define functions similar to Matlab optimization functionality
        def arithXover(ind1, ind2):
            for i, (x1, x2) in enumerate(zip(ind1, ind2)):
                gamma = random.random()
                ind1[i] = (1. - gamma) * x1 + gamma * x2
                ind2[i] = gamma * x1 + (1. - gamma) * x2

            return ind1, ind2
            
        #Define a function to do the mutation of the elements from a floating point perspective
        def mutUniformFloat(individual, low, up, indpb):
            """Mutate an individual by replacing attributes, with probability *indpb*,
            by a integer uniformly drawn between *low* and *up* inclusively.
            
            :param individual: :term:`Sequence <sequence>` individual to be mutated.
            :param low: The lower bound or a :term:`python:sequence` of
                        of lower bounds of the range from wich to draw the new
                        integer.
            :param up: The upper bound or a :term:`python:sequence` of
                       of upper bounds of the range from wich to draw the new
                       integer.
            :param indpb: Independent probability for each attribute to be mutated.
            :returns: A tuple of one individual.
            """
            size = len(individual)
            if len(low) < size:
                raise IndexError("low must be at least the size of individual: %d < %d" % (len(low), size))
            elif len(up) < size:
                raise IndexError("up must be at least the size of individual: %d < %d" % (len(up), size))
            
            for i, xl, xu in zip(xrange(size), low, up):
                if random.random() < indpb:
                    individual[i] = random.uniform(xl, xu)
            
            return individual,
        
        ###################################################################################################
        #Beginning of Algoithm Run
        ###################################################################################################
        
        
        
        
        #Get the spaces to optimize over while saving their indices in the complex and length as well as the bounds
        bounds = []
        opt_sp_id_len = [] #stores the cell id and 
        
        for cell in self.cells:
            if activeCells is None:
                #Use the 0-dimension cells in sheaf
                active = not any([alt_cell.isCoface(int(cell.id)) for alt_cell in self.cells if alt_cell.id != cell.id]) #should be done differently for speed
            else:
                #Use the cells denoted as active in sheaf
                active = False
                if int(cell.id) in activeCells:
                    active = True
                    
            if active:
                opt_sp_id_len.append((int(cell.id), cell.stalkDim))
                if cell.bounds !=None:
                    #Ensure that the length of the specfied bounds is equivalent to the stalkDim
                    if len(cell.bounds) == cell.stalkDim:
                        bounds.extend(cell.bounds)
                    else:
                        raise ValueError("Not all bounds specified")
                else:
                    bnds=[]
                    #This will not work (error out if stalkDim = None) however why are you trying to optimize over an empty cell
                    for x in range(cell.stalkDim):
                        bnds.append(tuple([None, None]))
                    bounds.extend(bnds)            
        
        
        #Create initial guess if that index is specfied for that section
        initial_guess = [[0 for j in range(opt_sp_id_len[i][1])] for i in range(len(opt_sp_id_len))]
        for section in assignment.sectionCells:
            id_list = [opt_sp_id_len[i][0] for i in range(len(opt_sp_id_len))]
            # all ids should be unique, enabling the the use of index
            try:
                ind = id_list.index(section.support)
                #This needs to be double checked that it is working properly
                #section.value needs to be a a numpy array
                initial_guess[ind] = section.value
                
            except ValueError:
                pass
            
        
        initial_guess_restructure = []
        for i in range(len(initial_guess)):
            initial_guess_restructure.extend(initial_guess[i])
        initial_guess = np.array(initial_guess_restructure)
        
        
        #Make the Initial guess none if section was empty
        if np.array_equal(initial_guess, np.zeros_like(initial_guess)):
            initial_guess = None
            
        #Ensure that any assigned individual to the initial population is the correct length
        #Needs to be modified to take either an array or an set of Sections
        
        #Deserialize initial_guess_p if it is expressed as a section
        if isinstance(initial_guess_p, Section):
            setOfArrays = [[] for r in range(len(opt_sp_id_len))]
            setActiveCells = [s[0] for s in opt_sp_id_len]
            for sec in initial_guess_p.sectionCells:
                if sec.support in setActiveCells:
                    ind_opt = (np.abs(np.array(setActiveCells) - sec.support)).argmin()
                    if np.size(sec.value) == opt_sp_id_len[ind_opt][1]:
                        setOfArrays[ind_opt] = sec.value
                    else:
                        initial_guess_p = None
                        break
                else:
                    warnings.warn("initial_guess_p does not contain a sectionCell for every activeCell")
                    initial_guess_p = None
                    break
            
            #Pull all the section values into a single array
            #TBD: Try to streamline
            if initial_guess_p != None:
                initial_guess_p = np.array([])
                for a_i in setOfArrays:
                    initial_guess_p = np.hstack((initial_guess_p, a_i))
                
        else:
            #Keep original functionality
            if np.any(initial_guess_p):
                if np.size(initial_guess_p) != self.cells[0].stalkDim:
                    initial_guess_p = None
        
        
        #Start of unique to the genetic algorithm
        creator.create("FitnessMax", base.Fitness, weights=(1.0,))
        creator.create("Individual", np.ndarray, fitness=creator.FitnessMax)
        
        toolbox = base.Toolbox()

        
        
        #seq_func forces the initial population to be generated randomly within the bounds
        seq_func = []
        for bnds in bounds:
            if bnds[0] != None and bnds[1] != None:
                seq_func.append(partial(random.uniform, bnds[0], bnds[1]))
            elif bnds[0] == None and bnds[1] == None:
                seq_func.extend([lambda:(1/(1-random.random()))-1]) #maps [0,1) to [0, inf)
            elif bnds[0] == None:
                multiply_bnds1 = partial(np.multiply, bnds[1])
                seq_func.extend([lambda:(-1/(1-random.random()) + 1 + multiply_bnds1(1.0))])
                #seq_func.extend([lambda:(random.randrange(copy.deepcopy(bnds[1])))]) #need to check actual opperation of randrange without a start
            else:
                multiply_bnds0 = partial(np.multiply, bnds[0])
                seq_func.extend([lambda: (1/(1-random.random()))-1 + multiply_bnds0(1.0)])
                #seq_func.extend([lambda:(-1*random.randrange(copy.deepcopy(bnds[0])) + 2*copy.deepcopy(bnds[0]))])
        
        #specify a population within the bounds
        toolbox.register("individual", tools.initCycle, creator.Individual, seq_func, n=1)
        toolbox.register("population", tools.initRepeat, list, toolbox.individual)
        
        

            
        #Include the initial guess in the population, otherwise register the population
        if not np.any(initial_guess) and not np.any(initial_guess_p):
            #specify a population without including an initial guess
            pop = toolbox.population(n=initial_pop_size)
        elif not np.any(initial_guess) and np.any(initial_guess_p):
            pop = toolbox.population(n=(initial_pop_size-1))
            initial_g = creator.Individual(initial_guess_p)
            pop.insert(0, initial_g)
        elif np.any(initial_guess) and not np.any(initial_guess_p):
            pop = toolbox.population(n=(initial_pop_size-1))
            initial_g = creator.Individual(initial_guess)
            pop.insert(0, initial_g)    
        else:
            #specify a population within the bounds that includes the initial guess
            pop = toolbox.population(n=(initial_pop_size-2))
            initial_g = creator.Individual(initial_guess)
            pop.insert(0, initial_g)
            initial_g = creator.Individual(initial_guess_p)
            pop.insert(0, initial_g)   
            
        #Define a function to calculate the fitness of an individual
        cost = partial(self.ga_optimization_function, opt_sp_id_len, assignment, ord_norm=ord_norm, activeCells=activeCells, testSupport=testSupport)
        toolbox.register("evaluate", cost)
        
        #Define the upper and lower bounds for each attribute in the optimization
        lower_bounds = []
        upper_bounds = []
        for i,bnds in enumerate(bounds):
            if bnds[0] is not None:
                lower_bounds.append(float(bnds[0]))
            else:
                warnings.warn("Bounds not specified on an activeCell")
                if initial_guess_p is not None:
                    lower_bounds.append(initial_guess_p[i]-100*initial_guess_p[i])
                else:
                    raise ValueError("Initial guess can't be turned into bounds")
            if bnds[1] is not None:
                upper_bounds.append(float(bnds[1]))
            else:
                warnings.warn("Bounds not specified on an activeCell")
                if initial_guess_p is not None:
                    upper_bounds.append(initial_guess_p[i]+100*initial_guess_p[i])
                else:
                    raise ValueError("Initial guess can't be turned into bounds")
                
                
         #Old Bounds Definition       
#        lower_bounds = [float(bnds[0]) for bnds in bounds]
#        upper_bounds = [float(bnds[1]) for bnds in bounds]
        
        #Define the function to do the mating between two individuals in the previous population
        #Note: Any toolbox.register that are commented out are other possibilities for the function
        
#        
        
        #Note: eta =Crowding degree of the crossover. A high eta will produce children resembling to their parents, while a small eta will produce solutions much more different
        #indpb = the probability of each attribute to be mutated
        #toolbox.register("mate", tools.cxSimulatedBinaryBounded, low=lower_bounds, up=upper_bounds, eta=20.0)
        #toolbox.register("mate", tools.cxSimulatedBinary, eta=10)
        #toolbox.register("mate", tools.cxUniform, indpb = .3)
        toolbox.register("mate", arithXover)
        
        #Define a function to do the mutation for an individual in the next generation
        toolbox.register("mutate", mutUniformFloat, low=lower_bounds, up=upper_bounds, indpb=mutation_rate)
        #toolbox.register("mutate", tools.mutUniformInt, low=lower_bounds, up=upper_bounds, indpb=mutation_rate) #Bounds must be integers to utilize
        #toolbox.register("mutate", tools.mutPolynomialBounded, low=lower_bounds, up=upper_bounds, eta=20.0, indpb=1.0/30.0)
        
        #Define a function to do the selection of individuals 
        #toolbox.register("select", tools.selNSGA2)
        #toolbox.register("select", tools.selBest)
        #toolbox.register("select", tools.selTournament, tournsize=15)
        #toolbox.register("select", tools.selAutomaticEpsilonLexicase)
        toolbox.register("select", selnormGeom, prob_sel_best=0.08)
        
        #Set up the hallof fame in order to report the best individual
        hof = tools.HallOfFame(num_ele_Hallfame, similar=np.array_equal)
    
        
        #Get statistics for each generation in the genetic algoritm
        stats = tools.Statistics(lambda ind: ind.fitness.values)
        stats.register("avg", np.mean)
        stats.register("std", np.std)
        stats.register("min", np.min)
        stats.register("max", np.max)
        
        #Define an algorithm to structure the iteration through generations
        algorithms.eaMuPlusLambda(pop, toolbox, mu = (3*initial_pop_size), lambda_=(3*initial_pop_size), cxpb=0.5, mutpb=0.5, ngen=num_generations, stats=stats,
                        halloffame=hof) #mu and lambda are only the same because of the normGeomSelect

        globalsection = self.deserializeAssignment_ga(hof[0], opt_sp_id_len)
        return globalsection
            


    def partitionAssignment(self,assignment,tol=1e-5):
        """Take an assignment to some cells of a sheaf and return a collection of disjoint maximal sets of cells on which this assignment is a local section"""
        # Extend assignment to all cofaces
        assignment=self.maximalExtend(self,assignment,multiassign=False)

        # Filter the cofaces into a cell complex in which the only attachments that are included as those whose data in the sheaf are consistent
        cells=[]
        for i,c in enumerate(self.cells):
            found=False
            for s in assignment.sectionCells:
                if s.support == i:
                    val=s.value
                    found=True
                    break
            if found:
                cofaces=[]
                for cf in c.cofaces:
                    vv=cf.restriction(val)
                    for s in assignment.sectionCells:
                        if s.support == cf.index and np.all(np.abs(vv-s.value)) < tol:
                            cofaces.append(cf)
                            break

                cells.append(Cell(c.dimension,c.compactClosure,cofaces))
            else:
                cells.append(Cell(c.dimension,c.compactClosure,cofaces=[]))

        cplx=CellComplex(cells)

        # Compute the components of the complex
        return cplx.components()

    def smoothness(self,assignment):
        """ returns the open world smoothness Entropy/log2(number of sections) """
        partition = self.partitionAssignment(assignment)
        arr = [len(x) for x in partition]
        n = sum(arr)*1.0
        m = len(arr)
        if (n==0 or m==1):
            return 1
        else:
            f = [x/n for x in arr]
            E = sum([p*np.log2(p) for p in f])
            return -E/np.log2(m)

    def dispersion(self,assignment):
        """ returns a measure on dispersion on the number of sections to number of 0-cells """
        partition = self.partitionAssignment(assignment)
        arr = [len(x) for x in partition]
        n = sum(arr)*1.0
        m = len(arr)
        if (n==0):
            return 0
        return np.log2(m)/np.log2(n)

    def pushForward(self,targetComplex,map):
        """Compute the pushforward sheaf and morphism along a map"""

        sheafCells=[]
        mor=[]
        # Loop over cells in the target cell complex
        for cidx in range(len(targetComplex.cells)):
            c=targetComplex.cells[cidx]

            # Compute which cells are in the preimage of this cell
            bigPreimage=[d for d,r in map if r==cidx]

            # For each cell, compute map on global sections over the star
            # along each attachment
            cfs=[]
            for cf in c.cofaces:
                smallPreimage=[d for d,r in map if r==cf.index]
                rest=self.localRestriction(self.starCells(bigPreimage),
                    self.starCells(smallPreimage))
                cfs.append(SheafCoface(index=cf.index,
                    orientation=cf.orientation,restriction=rest))

            mor.append(SheafMorphismCell(bigPreimage,
                [LinearMorphism(self.localRestriction(self.starCells(bigPreimage),[d])) for d in bigPreimage]))
            if cfs:
                sheafCells.append(SheafCell(c.dimension,cfs,c.compactClosure))
            else:
                ls,m=self.localSectional(self.starCells(bigPreimage))
                sheafCells.append(SheafCell(c.dimension,[],c.compactClosure,stalkDim=ls.cobetti(0)))

        return Sheaf(sheafCells),SheafMorphism(mor)

    def flowCollapse(self):
        """Compute the sheaf morphism to collapse a sheaf to a flow sheaf over the same space"""

        # Generate the flow sheaf
        fs=FlowSheaf(self)

        mor=[]
        for i in range(len(self.cells)):
            c=self.cells[i]

            # If a vertex, collapse by composing edge morphism with restrictions
            if c.dimension==0:
                map=np.zeros((0,c.stalkDim))
                for j in range(len(c.cofaces)-1):
                    cf=c.cofaces[j]
                    map=np.vstack((map,np.sum(cf.restriction.matrix,axis=0)))

                mor.append(SheafMorphismCell([i],[LinearMorphism(map)]))
            else:
                # If an edge, collapse by summing
                mor.append(SheafMorphismCell([i],[LinearMorphism(np.ones((1,c.stalkDim)))]))

        return fs,SheafMorphism(mor)

    
    

class AmbiguitySheaf(Sheaf):
    def __init__(self,shf1,mor):
        """Construct an ambiguity sheaf from two sheaves (over the same base) and a morphism between them"""

        cellsnew=[]
        for i in range(len(shf1.cells)):
            c=shf1.cells[i]

            # New cell has same dimension, compactness,
            # Stalk is the kernel of the component map there
            # Restrictions come from basis change on each restriction
            K=kernel(mor.morphismCells[i].maps[0].matrix)
            stalkDim=K.shape[0]
            cfnew=[]
            for cf in shf1.cells[i].cofaces:
                S=cf.restriction.matrix
                L=kernel(mor.morphismCells[cf.index].maps[0].matrix)
                R=np.linalg.lstsq(L,np.dot(S,K))
                cfnew.append(SheafCoface(index=cf.index,
                    orientation=cf.orientation,
                    restriction=R))

            cellsnew.append(SheafCell(dimension=c.dimension,
                compactClosure=c.compactClosure,
                stalkDim=stalkDim,
                cofaces=cfnew))

        Sheaf.__init__(self,cellsnew)

class LocalHomologySheaf(Sheaf):
    def __init__(self,cellcomplex,k):
        shcells=[]

        for i,c in enumerate(cellcomplex.cells):
            shcells.append(SheafCell(c.dimension,
                                     compactClosure=c.compactClosure,
                                     stalkDim=cellcomplex.localHomology(k,[i]).shape[1],
                                     cofaces=[SheafCoface(index=cf.index,
                                                          orientation=cf.orientation,
                                                          restriction=cellcomplex.inducedMapLocalHomology(k,i,cf.index))
                                              for cf in c.cofaces]))
        Sheaf.__init__(self,shcells)

# Poset sheaves
class ChainSheaf(Poset,Sheaf):
    def __init__(self,poset):
        """Sheaf of chains of a poset or directed graph"""

        shcells=[]
        for i,c in enumerate(poset.cells):
            chains=poset.maximalChains(i)
            shcells.append(SheafCell(c.dimension,
                                     compactClosure=c.compactClosure,
                                     stalkDim=len(chains),
                                     cofaces=[SheafCoface(index=cf.index,
                                                          orientation=cf.orientation,
                                                          restriction=subchainMatrix(chains,
                                                                                       poset.maximalChains(cf.index)))
                                              for cf in c.cofaces]))

        Sheaf.__init__(self,shcells)


class FlagComplex(AbstractSimplicialComplex):
    
    def __init__(self, graph, maxdim=None):
        '''Create an Cell Complex from an undirected graph, networkx graph or list of edges by creating cells
        from any n fully connected components'''
              
              
        #Determine input type
        if isinstance(graph, nx.classes.graph.Graph):
            toplexes = list(nx.find_cliques(graph))
            
            #Sort for consistency when testing
            toplexes = sorted([sorted(ele) for ele in toplexes])
            
            AbstractSimplicialComplex.__init__(self,toplexes, maxdim=maxdim)
            
        elif isinstance(graph, list):
            none_edgs_ind = [ind for ind in range(len(graph)) if (graph[ind][0] is None) or (graph[ind][1] is None)]
            none_edgs = [graph[ind] for ind in none_edgs_ind]
            not_none_edgs = [graph[ind] for ind in range(len(graph)) if ind not in none_edgs_ind]
            
            #redefine the graph
            graph = nx.Graph(not_none_edgs)
            toplexes = list(nx.find_cliques(graph))
            
            #Sort for consistency when testing
            toplexes = sorted([sorted(ele) for ele in toplexes])
            
            toplexes.extend(none_edgs)
            
            #Instantiate the Abstract Simplicial Complexes
            AbstractSimplicialComplex.__init__(self, toplexes, maxdim=maxdim)
            
        elif isinstance(graph, UndirectedGraph):
            cmplx = [graph.cells[i].name for i in range(len(graph.cells))]
            
            edges = [ind for ind in range(len(cmplx)) if (len(cmplx[ind]) == 2)]
            nodes = [ind for ind in range(len(cmplx)) if (len(cmplx[ind]) == 1)]
            
            none_edgs_ind = [ind for ind in edges if ((cmplx[ind][0] is None) or (cmplx[ind][1] is None))]
            none_edgs = [cmplx[ind] for ind in none_edgs_ind]
            if none_edgs_ind != []:
                not_none_edgs = [cmplx[ind] for ind in range(len(cmplx)) if ind not in none_edgs_ind]
            else:
                not_none_edgs = [cmplx[ind] for ind in edges]
                
            
            #redefine the graph
            graph = nx.Graph(not_none_edgs)
            graph.add_nodes_from([cmplx[ind][0] for ind in nodes])
            toplexes = list(nx.find_cliques(graph))
            
            #Sort for consistency when testing
            toplexes = sorted([sorted(ele) for ele in toplexes])

            toplexes.extend(none_edgs)
            
            
            #Instantiate the Abstract Simplicial Complexes
            AbstractSimplicialComplex.__init__(self, toplexes, maxdim=maxdim)
        
        else:
            raise TypeError('graph needs to be a list of edges, a networkx graph, or an instance of the Undirected Graph Class')
                                         
class Graph(CellComplex):
    
    def __init__(self, edges, vertices, orientation=False, vertex_capacity=-1):
        '''Create a cell complex from a list of nodes and edges, nodes and edges must also be in list format, should always be called though directed or undirected graph'''
         #Define common graph attributes
        self.number_edges = len(edges)
        self.number_vertices = len(vertices)
        
         
         # Loop over edges, creating cells for each
        try:            
            capacity = True
        except:
            capacity = False
        compcells=[]
        for i in range(len(edges)):
            compcells.append(Cell(dimension=1,
                                  compactClosure=(edges[i][0] is not None) and (edges[i][1] is not None)))
            compcells[-1].vertex_label=None
            compcells[-1].name = [edges[i][0], edges[i][1]]
            if capacity:
                try: # Add capacity if specified
                    compcells[-1].capacity = edges[i][2]
                except:
                    pass

        # Loop over vertices, creating cells for each
        for ind in range(len(vertices)):
            i = vertices[ind][0]
            # Collect cofaces
            cfs=[j for j in range(len(edges)) if edges[j][0]==i or edges[j][1]==i]
            # Compute orientations of each attachment
            orient=[]
            cofaces=[]
            if orientation:
                for j in range(len(cfs)):
                    if edges[cfs[j]][0]==i:
                        orient.append(-1)
                    else:
                        orient.append(1)
                    cofaces.append(Coface(cfs[j],orient[j]))
            else:
                for j in range(len(cfs)):
                    orient.append(None)
                    cofaces.append(Coface(cfs[j],orient[j]))

            compcells.append(Cell(dimension=0,
                                  compactClosure=True,
                                  cofaces=cofaces))
            if capacity:
                compcells[-1].capacity=vertex_capacity
            compcells[-1].vertex_label=i
            compcells[-1].name=[i]

        CellComplex.__init__(self,compcells)
            
    
class UndirectedGraph(Graph):
    
    def __init__(self, graph):
        '''
        Create an Cell Complex from an undirected graph
        Note: This class assumes that the graph at initialization is a networkx
              graph or a list of edges.
              Any homology calculations can also not be done on this class as
              no orientation is specified.
        '''
                      
        #Determine input type
        if isinstance(graph, nx.classes.graph.Graph):
            none_edgs = []
        elif isinstance(graph, list):
            none_edgs_ind = [ind for ind in range(len(graph)) if (graph[ind][0] is None) or (graph[ind][1] is None)]
            none_edgs = [graph[ind] for ind in none_edgs_ind]
            not_none_edgs = [graph[ind] for ind in range(len(graph)) if ind not in none_edgs_ind]
            
            #redefine the graph
            graph = nx.Graph(not_none_edgs)
        else:
            raise TypeError('graph needs to be a list of edges or a networkx graph')
            
            
        #Store Graph Metrics
        self.graphDensity = nx.density(graph)
        self.graphDegreeHistogram = nx.degree_histogram(graph)
        self.graphAdjacencySpectrum = nx.adjacency_spectrum(graph)
        self.graphLaplacianSpectrum = nx.laplacian_spectrum(graph)
        
        #Construct the Cell Complex from a networkX graph         
        verts = graph.nodes()
        edges = graph.edges()
            
        edges = [list(ed) for ed in edges]
        edges.extend(none_edgs)
        verts = [[v] for v in verts]
            
        #Sort the edges and vertices for consistency (needed to pass testing/but may add a significant amount of time on large complexs)
        edges = sorted([sorted(itm) for itm in edges])
        verts = sorted([sorted(itm) for itm in verts])
        
        Graph.__init__(self, edges, verts)
        
    def homology(self,k,subcomplex=None,compactSupport=False,tol=1e-5):
        raise Exception('Homolgy cannot be computed for Undirected Graph Class as no orientation is specified.')
            

# Flow sheaves
class DirectedGraph(Graph):
    
    def __init__(self, graph, vertex_capacity=-1):
        """Create a cell complex from a directed graph description, which is a list of pairs (src,dest) or triples (src,dest,capacity) of numbers representing vertices.
        The vertex labeled None is an external connection
        Cells are labeled as follows:
         First all of the edges (in the order given),
         then all vertices (in the order they are given; not by their numerical
         values)"""

        # Construct list of vertices
        verts=[]
        for ed in graph:
            s=ed[0]
            d=ed[1]
            if s is not None:
                verts.append(s)
            if d is not None:
                verts.append(d)
        verts=list(set(verts))
        verts = [[v] for v in verts]

        #Construct the 
        edges = graph
        edges = [list(ed) for ed in edges]
            
        #Sort the edges and vertices for consistency (needed to pass testing/but may add a significant amount of time on large complexs)
        edges = sorted([itm for itm in edges])
        verts = sorted([itm for itm in verts])

        Graph.__init__(self, edges, verts, orientation=True, vertex_capacity=-1)

    def findPath(self,start,end,history=[]):
        """Find a path from specified start cell to end cell
Cell attribute .capacity_left specifes whether the cell can be used"""
        if start == end:
            return history+[end]

        # Initialize the capacities used, if unavailable
        for c in self.cells:
            if not hasattr(c,'capacity_left'):
                c.capacity_left = 1

        if self.cells[start].dimension == 0:
            # Compute list of outgoing edges
            for cf in self.cells[start].cofaces:
                if cf.orientation == -1 and cf.index not in history and self.cells[cf.index].capacity_left:
                    ch=self.findPath(cf.index,end,history+[start])

                    if ch:
                       return ch
            return None
        else:
            # Locate vertices which this edge is pointing into
            fs=[i for i in range(len(self.cells)) if self.cells[i].isCoface(start,1)]
            # Is there is a vertex with remaining capcity?
            if fs and fs[0] not in history and self.cells[fs[0]].capacity_left:
                return self.findPath(fs[0],end,history+[start])
            else: # No such vertex
                return None

    def maxFlow(self,start,end):
        """Compute the maximal flow through a graph using Ford-Fulkerson algorithm.  Cell attribute .capacity specifies the number of times the cell can be used.  The default capacities are 1 for edges, infinity for vertices, which results in finding all edge-disjoint paths."""
        # Initialize the capacities on intermediate cells
        for c in self.cells:
            try: # ... to use requested capacities
                c.capacity_left = c.capacity
            except: # if no capacity specified
                if c.dimension == 0: # Vertices get infinite capacity
                    c.capacity_left=-1
                else: # Edges get capacity 1
                    c.capacity_left = 1

        # Initialize start/end cell capacities to be infinite
        self.cells[start].capacity_left=-1
        self.cells[end].capacity_left=-1

        # Search for paths
        chains=[]
        ch=self.findPath(start,end)
        while ch:
            # Add list of chains
            chains+=[ch]

            # Delete capacities from the cells in this chain
            for i in ch:
                self.cells[i].capacity_left -= 1

            # Find the next chain
            ch=self.findPath(start,end)

        return chains

    def maximalChains(self,start,history=[]):
        """Compute a list of maximal chains beginning at a cell"""

        if self.cells[start].dimension == 0:
            # Compute list of outgoing edges
            cfs=[cf for cf in self.cells[start].cofaces
                if cf.orientation == -1 and not cf.index in history]
            if cfs: # There are outgoing edges, loop over them
                chains=[self.maximalChains(cf.index,history+[start])
                        for cf in cfs]
                lst=[]
                for ch in chains:
                    lst+=ch
                return lst
            else: # No outgoing edges, so this vertex is terminal
                return [history+[start]]
        else:
            # Locate vertices which this edge is pointing into
            fs=[i for i in range(len(self.cells)) if self.cells[i].isCoface(start,1)]
            # Is there is a vertex with remaining capcity
            if fs and not fs[0] in history:
                return self.maximalChains(fs[0],history+[start])
            else: # No such vertex
                return [history+[start]]

    def coveringSpace(self,sheets,partial=False):
        """Create a directed graph that is a covering space of this one with the specified number of sheets"""
        # Construct new edge set
        edges=[c for c in self.cells if c.dimension == 1]
        newcells=edges*sheets
        edgeidx=[idx for idx in range(0,len(self.cells))
                 if self.cells[idx].dimension==1]

        # Decompactify edges on request
        if partial:
            for i in range(0,len(edges)):
                newcells[i].compactClosure=False

        # Construct new vertex set
        for c in self.cells:
            if c.dimension == 0:
                for i in range(0,sheets):
                    if i == sheets-1 and partial:
                        break # Skip last vertex copy if requested

                    # Remap cofaces
                    cofaces=[Coface((edgeidx.index(cf.index)+
                                     (i+(1-cf.orientation)/2)*len(edges))
                                    %(len(edges)*sheets),
                                    cf.orientation)
                             for cf in c.cofaces]
                    newcells.append(Cell(dimension=0,
                                         compactClosure=True,
                                         cofaces=cofaces))

        return CellComplex(newcells)

def erdosRenyiDirectedGraph(nvert,prob):
    """Create a random graph with nvert vertices and probability of an edge prob"""
    return DirectedGraph([(a,b) for a in range(nvert)+[None]
                          for b in range(nvert)+[None]
                          if random.random() < prob and (a is not None or b is not None)])

class FlowSheaf(Sheaf,DirectedGraph):
    def __init__(self,graph):
        """Create a flow sheaf from a directed graph"""

        sheafcells=[]
        for c in graph.cells:
            cofaces=[]
            j=0
            for cf in c.cofaces:
                # Compute restrictions
                if j in range(len(c.cofaces)-1):
                    rest=np.matrix([m==j for m in range(len(c.cofaces)-1)],dtype=int)
                else:
                    rest=np.matrix([cf.orientation for cf in c.cofaces][0:-1])

                cofaces.append(SheafCoface(index=cf.index,orientation=cf.orientation,restriction=rest))
                j+=1

            if cofaces:
                sheafcells.append(SheafCell(dimension=c.dimension,
                                            compactClosure=c.compactClosure,
                                            cofaces=cofaces))
            else:
                sheafcells.append(SheafCell(dimension=c.dimension,
                                            compactClosure=c.compactClosure,
                                            cofaces=[],
                                            stalkDim=1))

        Sheaf.__init__(self,sheafcells)

class TransLineSheaf(Sheaf,DirectedGraph):
    def __init__(self,graph,wavenumber):
        """Create a transmission line sheaf from a directed graph, in which edges have been given a .length attribute"""

        # Default edge lengths
        for c in graph.cells:
            if c.dimension == 1:
                if c.compactClosure==False:
                    c.length=1
                try:
                    if c.length<0:
                        c.length=1
                except:
                    c.length=1

        sheafcells=[]

        for c in graph.cells:
            cofaces=[]

            if c.dimension == 0: # Edges have interesting restrictions
                n=len(c.cofaces)
                phaselist=[2/n for i in range(n)]
                for m in range(n):
                    if c.cofaces[m].orientation == -1:
                        rest=np.matrix([[i==m for i in range(n)],
                                          phaselist],
                                         dtype=complex)
                        rest[1,m]-=1
                        rest[1,:]*=np.exp(-1j*wavenumber*graph.cells[c.cofaces[m].index].length)
                    else:
                        rest=np.matrix([phaselist,
                                          [i==m for i in range(n)]],
                                         dtype=complex)
                        rest[0,m]-=1
                        rest[0,:]*=np.exp(1j*wavenumber*graph.cells[c.cofaces[m].index].length)
                    cofaces.append(SheafCoface(index=c.cofaces[m].index,
                                               orientation=c.cofaces[m].orientation,
                                               restriction=rest))
            else: # All other faces have trivial restrictions
                n=2
                cofaces=[SheafCoface(index=cf.index,orientation=cf.orientation,restriction=LinearMorphism([])) for cf in c.cofaces]
            sheafcells.append(SheafCell(dimension=c.dimension,
                                        compactClosure=c.compactClosure,
                                        cofaces=cofaces,
                                        stalkDim=n))

        Sheaf.__init__(self,sheafcells)

class ConstantSheaf(Sheaf):
    def __init__(self,cells):
        """Construct a constant sheaf over a CellComplex"""
        sheafcells=[SheafCell(dimension=c.dimension,
                              compactClosure=c.compactClosure,
                              cofaces=[SheafCoface(index=cf.index,
                                                   orientation=cf.orientation,
                                                   restriction=np.matrix(1))
                                       for cf in c.cofaces],
                              stalkDim=1)
                    for c in cells]

        Sheaf.__init__(self,sheafcells)
        return

class SheafMorphismCell:
    def __init__(self,destinations=None,maps=None):
        """Specify destinations and maps for this cell's stalk under a morphism"""
        self.destinations=destinations
        self.maps=maps

class SheafMorphism:
    def __init__(self,morphismCells):
        """Construct a sheaf morphism as a list of component maps specified as SheafMorphismCells"""
        self.morphismCells=morphismCells

    def __mul__(self,other):
        """Composition of two sheaf morphisms"""
        morCells=[SheafMorphismCell(destinations=[selfdest for otherdest in mc.destinations for selfdest in self.morphismCells[otherdest].destinations],
                                    maps=[selfmap*othermap for otherdest,othermap in zip(mc.destinations,mc.maps) for selfdest,selfmap in zip(self.morphismCells[otherdest].destinations,self.morphismCells[otherdest].maps)]) for mc in other.morphismCells]
        return SheafMorphism(morCells)

# A local section
class SectionCell:
    def __init__(self,support,value,source=None):
        """Specify support cell indices and values in each cell stalk for a local section"""
        self.support=support
        self.value=value
        if source is None:
            self.source=support
        else:
            self.source=source

class Section:
    def __init__(self,sectionCells):
        self.sectionCells=sectionCells

    def support(self):
        """List the cells in the support of this section"""
        return {sc.support for sc in self.sectionCells}

    def extend(self,sheaf,cell,value=None,tol=1e-5):
        """Extend the section to another cell; returns True if successful"""
        
        # If the desired cell is already in the support, do nothing
        for sc in self.sectionCells:
            if cell == sc.support:
                if (value is None) or sheaf.cells[sc.support].metric(sc.value,value) < tol:
                    return True
                else:
                    return False

        # Is the desired cell a coface of a cell in the support?
        for s in self.sectionCells:
            for cf in sheaf.cells[s.support].cofaces:
                if cf.index == cell:
                    # If so, extend via restriction
                    val=cf.restriction(s.value)

                    # Check for consistency
                    if value is not None and sheaf.cells[cf.index].metric(val, value)>tol:
                    #if value is not None and np.any(np.abs(val - value)>tol):
                        return False
                    value = val
                    break
            if value is not None:
                break

        # Are there are any cofaces for the desired cell in the support?
        if value is None: # Attempt to assign a new value...

            # Stack the restrictions and values associated to existing support
            lst=[(cf.restriction.matrix,s.value)
                 for cf in sheaf.cells[cell].cofaces
                 for s in self.sectionCells
                 if isinstance(cf.restriction,LinearMorphism) and (cf.index == s.support)]
            if lst:
                crs=np.vstack([e[0] for e in lst])
                vals=np.vstack([e[1] for e in lst])

                # If the problem of solving for the value at this cell is
                # underdetermined, refrain from solving it
                if matrixrank(crs,tol) < crs.shape[1]:
                    return True

                # Attempt to solve for the value at desired cell
                val,res,j2,j3=np.linalg.lstsq(crs,vals)
                if np.any(np.abs(res)>tol):
                    return False
                value = val
            
        else: # ...or check consistency with an old one
            for cf in sheaf.cells[cell].cofaces:
                for s in self.sectionCells:
                    if s.support == cf.index:
                        if np.any(np.abs(cf.restriction(value)-s.value)>tol):
                            return False

        # A value was successfully assigned (if no value was assigned,
        # do nothing, but it's still possible to extend)
        if value is not None:
            self.sectionCells.append(SectionCell(cell,value))

        return True

class PersistenceSheaf(Sheaf):
    # Compute k-th persistence sheaf
    # Input: list of sheaves
    #        list of triples: source sheaf index, destination sheaf index, sheaf morphism data
    def __init__(self,sheaves,morphisms,k):
        """Compute the k-th degree persistence sheaf over a graph"""

        persheaf=[]

        # Loop over sheaves
        for i in range(len(sheaves)):
            # Loop over morphisms initiated from this sheaf
            cofaces=[]
            for (s,d,mor) in morphisms:
                if s==i:
                    cofaces.append(SheafCoface(index=d,
                                               orientation=1,
                                               restriction=inducedMap(sheaves[i],sheaves[d],mor,k)))
            if cofaces:
                persheaf.append(SheafCell(dimension=0,
                                          compactClosure=True,
                                          cofaces=cofaces))
            else: # If cell does not have cofaces, compute stalk from Sheaf Betti number
                persheaf.append(SheafCell(dimension=1,
                                          compactClosure=len([d for (s,d,mor) in morphisms
                                                              if d==i])>1,
                                          stalkDim=sheaves[i].cobetti(k)))
        # Initialize the sheaf
        Sheaf.__init__(self,persheaf)
        
        



## Functions

def cumulative_sum(values, start=0):
    yield start
    for v in values:
        start += v
        yield start

def matrixrank(A,tol=1e-5):
    u, s, vh = np.linalg.svd(A)
    return sum(s > tol)

def kernel(A, tol=1e-5):
    u, s, vh = np.linalg.svd(A)
    sing=np.zeros(vh.shape[0],dtype=np.complex)
    sing[:s.size]=s
    null_mask = (sing <= tol)
    null_space = np.compress(null_mask, vh, axis=0)
    return null_space.conj().T

def cokernel(A, tol=1e-5):
    u, s, vh = np.linalg.svd(A)
    sing=np.zeros(u.shape[1],dtype=np.complex)
    sing[:s.size]=s
    null_mask = (sing <= tol)
    return np.compress(null_mask, u, axis=1)

def isSubchain(bigger,smaller):
    """Determine if smaller is a subchain of bigger"""
    try:
        idx=bigger.index(smaller[0])
    except:
        return False
    for s in smaller:
        try:
            if bigger[idx] != s:
                return False
            else:
                idx += 1
        except:
            return False
    return True

def subchainMatrix(chainsCols,chainsRows):
    """Construct a binary matrix specifying which chains in the second set are subchains of the first"""
    mat=np.zeros((len(chainsRows),len(chainsCols)))
    for i in range(len(chainsCols)):
        for j in range(len(chainsRows)):
            if isSubchain(chainsCols[i],chainsRows[j]) or isSubchain(chainsRows[j],chainsCols[i]):
                mat[j,i]=1
    return mat

# Input: domain sheaf
#        range sheaf
#        list of sheaf morphism data, one for each cell
#        k
# Output: matrix
def inducedMap(sheaf1,sheaf2,morphism,k,compactSupport=False,tol=1e-5):
    """Compute k-th induced map on cohomology for a sheaf morphism"""

    # Compute cohomology basis for each sheaf
    Hk_1=sheaf1.cohomology(k,compactSupport)
    Hk_2=sheaf2.cohomology(k,compactSupport)

    if (not Hk_1.size) or (not Hk_2.size):
        return np.matrix([])

    # Extract the k-skeleta of each sheaf
    k_1,ksizes_1,kidx_1=sheaf1.kcells(k,compactSupport)
    k_2,ksizes_2,kidx_2=sheaf2.kcells(k,compactSupport)

    # Construct chain map
    rows=sum(ksizes_2)
    cols=sum(ksizes_1)
    m=np.zeros((rows,cols),dtype=np.complex)

    for i in range(len(k_1)):
        for j,map in zip(morphism.morphismCells[k_1[i]].destinations,morphism.morphismCells[k_1[i]].maps):
            if sheaf2.cells[j].dimension==k:
                ridx=[q for q in range(len(k_2)) if k_2[q]==j]
                if ridx:
                    ridx=ridx[0]
                    m[kidx_2[ridx]:kidx_2[ridx+1],kidx_1[i]:kidx_1[i+1]]+=map.matrix

    # Map basis for domain sheaf's cohomology through the chain map
    im=np.dot(m,Hk_1)

    # Expand output in new basis
    map,j1,j2,j3 = np.linalg.lstsq(im,Hk_2)

    return map.conj().T

def simplexOrientation(s1,s2):
    """Assuming s1 is a face of s2, what's its orientation?"""
    if not set(s1).issubset(s2):
        return 0 # s1 is not a face of s2

    # Find what element(s) are missing in s1 and the orientation arising from those missing slots
    orientation=1
    for i,s in enumerate(s2):
        if not s in s1:
            orientation *= (-1)**i

    # Find permutation of the remaining entries
    orientation*=perm_parity([s1.index(s) for s in s2 if s in s1])

    return orientation

def perm_parity(lst):
    '''\
    Given a permutation of the digits 0..N in order as a list,
    returns its parity (or sign): +1 for even parity; -1 for odd.
    '''
    parity = 1
    for i in range(0,len(lst)-1):
        if lst[i] != i:
            parity *= -1
            mn = min(range(i,len(lst)), key=lst.__getitem__)
            lst[i],lst[mn] = lst[mn],lst[i]
    return parity

def ksublists(lst,n,sublist=[]):
    """Iterate over all ordered n-sublists of a list lst"""
    if n==0:
        yield sublist
    else:
        for idx in range(len(lst)):
            item=lst[idx]
            for tmp in ksublists(lst[idx+1:],n-1,sublist+[item]):
                yield tmp

def ksimplices(toplexes,k,relative=None):
    """List of k-simplices in a list of toplexes"""
    simplices=[]
    for toplex in toplexes:
        for spx in ksublists(toplex,k+1):
            if not spx in simplices and (relative is None or not spx in relative):
                simplices.append(spx)
    return simplices
<|MERGE_RESOLUTION|>--- conflicted
+++ resolved
@@ -873,11 +873,6 @@
         else:
             ac=activeCells
         
-<<<<<<< HEAD
-        if self.isNumeric():
-            initial_guess, bounds = self.serializeAssignment(assignment,activeCells)
-            res=scipy.optimize.minimize( fun = lambda sec: self.consistencyRadius(self.deserializeAssignment(sec,activeCells,assignment), testSupport=testSupport, ord_norm=ord_norm),
-=======
         if method == 'KernelProj':
             if not self.isLinear():
                 raise NotImplementedError('KernelProj only works for sheaves of vector spaces')
@@ -918,7 +913,6 @@
         elif self.isNumeric():
             initial_guess, bounds = self.serializeAssignment(assignment,ac)
             res=scipy.optimize.minimize( fun = lambda sec: self.consistencyRadius(self.deserializeAssignment(sec,ac,assignment), testSupport=testSupport, ord=ord),
->>>>>>> d4771f38
                                          x0 = initial_guess,
                                          method = method, 
                                          bounds = bounds,
