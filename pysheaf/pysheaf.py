--- conflicted
+++ resolved
@@ -542,11 +542,7 @@
                                     for cf2 in self.cofaces(c2.support):
                                         if cf1.index == cf2.index:
                                             rad=0.5*self.cells[cf1.index].metric(cf1.restriction(c1.value),cf2.restriction(c2.value)) # Note the factor of 0.5
-<<<<<<< HEAD
                                             if (not G.has_edge(c1.support,c2.support)) or (G[c1.support][c2.support]['type'] < 3 and G[c1.support][c2.support]['weight'] < rad):
-=======
-                                            if (not G.has_edge(c1.support,c2.support)) or (G[c1.support][c2.support]['type'] == 2 and G[c1.support][c2.support]['weight'] < rad):
->>>>>>> 6422795d
                                                 G.add_edge(c1.support,c2.support,weight=rad,type=3)
 
         return G
@@ -562,10 +558,7 @@
                 tol: the tol of numeric values to be considered the same
         """
         support=[sc.support for sc in assignment.assignmentCells]
-<<<<<<< HEAD
-=======
-
->>>>>>> 6422795d
+
         if activeCells is None:
             ac=[idx for idx in range(len(self.cells)) if idx not in support]
         else:
@@ -650,7 +643,6 @@
 
         return {frozenset(s) for s in cdd.values()}
 
-<<<<<<< HEAD
     def consistentFiltration(self,assignment,thresholds,testSupport=None,ord=np.inf,tol=1e-5):
         """Compute the consistency filtration for an assignment given a list of thresholds.  Output is a list of triples: (connected open set, birth threshold, death threshold)"""
 
@@ -680,19 +672,10 @@
 
         # Render these stars into actual lists of cells, rather than merely the "roots"
         initial_collection={frozenset(self.starCells([s])) for s in csc}
-=======
-    def consistentCollection(self,assignment,threshold,testSupport=None,consistencyGraph=None,ord=np.inf,tol=1e-5):
-        """Construct a maximal collection of open sets such that each subset is consistent to within the given threshold.  
-        Note: the Assignment must be supported on the entire space.
-        Note: consistentStarCollection is usually faster, with more concise output.  Unless you need *open sets* -- and not just stars -- use that method!"""
-        # First obtain a collection of consistent open sets.  These are disjoint
-        initial_collection={frozenset(self.interior(s)) for s in self.consistentPartition(assignment,threshold,testSupport,consistencyGraph,ord=ord,tol=tol)}
->>>>>>> 6422795d
 
         additions = True
         collection = set()
 
-<<<<<<< HEAD
         # Form all possible unions of these stars.  Note: this is not particularly efficient
         for k in range(len(initial_collection)):
             additions = False
@@ -706,25 +689,6 @@
 
         # Remove redundant open sets before returning
         return {s for s in collection if not [r for r in collection if s is not r and s.issubset(r)]}
-=======
-        while additions:
-            additions=False
-            for u in initial_collection:
-                added_u=False
-                for v in initial_collection:
-                    if u is not v:
-                        u_v = u.union(v)
-                        if self.consistencyRadius(assignment,testSupport=u_v,ord=ord)<threshold:
-                            added_u=True
-                            additions=True
-                            collection.add(u_v)
-                if not added_u:
-                    collection.add(u)
-                initial_collection=collection
-                collection=set()
-
-        return initial_collection
->>>>>>> 6422795d
     
     def consistentStarCollection(self,assignment,threshold,ord=np.inf,start_cell=None):
         """Construct a maximal collection of elements such that their stars are consistent to within the given threshold.  
