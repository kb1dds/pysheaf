--- conflicted
+++ resolved
@@ -754,25 +754,18 @@
 
     def consistencyRadii(self,assignment,testSupport=None,consistencyGraph=None,tol=1e-5):
         """Compute all radii for consistency across an assignment"""
-
-<<<<<<< HEAD
-        radii=[]
-        for c1 in assignment.sectionCells:
-            if (testSupport is None) or ((c1.support in testSupport) and (c1.source in testSupport)):
-                for c2 in assignment.sectionCells:
-                    if (testSupport is None) or (c2.source in testSupport):
-                        if c1.support == c2.support:
-                            radii.append(self.cells[c1.support].metric(c1.value,c2.value))
-                        
-                        for cf1 in self.cofaces(c1.support):
-                            if cf1.index == c2.support:
-                                radii.append(self.cells[cf1.index].metric(cf1.restriction(c1.value),c2.value))
-                            else:
-                                for cf2 in self.cofaces(c2.support):
-                                    if cf1.index == cf2.index:
-                                        radii.append(self.cells[cf1.index].metric(cf1.restriction(c1.value),cf2.restriction(c2.value)))
-
-        return np.unique(radii)
+        if testSupport is None:
+            cellSet=set(range(len(self.cells)))
+        else:
+            cellSet=set(testSupport)
+
+        if consistencyGraph is None:
+            cG=self.consistencyGraph(assignment,testSupport)
+        else:
+            cG=consistencyGraph
+
+        return np.unique([rad for (i,j,rad) in cG.edges(nbunch=cellSet,data='weight')])
+    
     
     def isSheaf(self,assignment_input,tol=1e-5):
         """Compute the consistency radius of an approximate section"""
@@ -804,19 +797,7 @@
                 
         return issheaf, max_radius, radii
                         
-=======
-        if testSupport is None:
-            cellSet=set(range(len(self.cells)))
-        else:
-            cellSet=set(testSupport)
-
-        if consistencyGraph is None:
-            cG=self.consistencyGraph(assignment,testSupport)
-        else:
-            cG=consistencyGraph
-
-        return np.unique([rad for (i,j,rad) in cG.edges(nbunch=cellSet,data='weight')])
->>>>>>> cea34013
+
 
     def consistencyRadius(self,assignment,testSupport=None,consistencyGraph=None,tol=1e-5):
         """Compute the consistency radius of an approximate section"""
@@ -841,45 +822,6 @@
         if count_comparison == 0:
             warnings.warn("No SectionCells in the assignment match, therefore nothing was compared by consistencyRadius")
         
-        return radius
-
-    def consistencyGraph(self,assignment,testSupport=None):
-        """Construct a NetworkX graph whose vertices are cells, in which each edge connects two cells with a common coface weighted by the distance between their respective values.  Note: the assignment must be supported on the entire space. Edges also have a type attribute, explaining the kind of relationship between cells: (1 = two values assigned to this cell, 2 = one cell is a coface of the other, 3 = cells have a common coface.)"""
-        
-        if testSupport is None:
-            cellSet=set(range(len(self.cells)))
-        else:
-            cellSet=set(testSupport)
-
-        G=nx.Graph()
-        G.add_nodes_from(cellSet)
-        
-        for c1 in assignment.sectionCells:
-            if (testSupport is None) or ((c1.support in testSupport) and (c1.source in testSupport)):
-                for c2 in assignment.sectionCells:
-                    if (testSupport is None) or (c2.source in testSupport):
-                        if c1.support == c2.support:
-                            rad=self.cells[c1.support].metric(c1.value,c2.value)
-<<<<<<< HEAD
-                            if rad > radius:
-                                count_comparison+=1
-                                radius = rad
-
-                        for cf1 in self.cofaces(c1.support):
-                            if cf1.index == c2.support:
-                                rad=self.cells[cf1.index].metric(cf1.restriction(c1.value),c2.value)
-                                if rad > radius:
-                                    count_comparison+=1
-                                    radius = rad
-                            else:
-                                for cf2 in self.cofaces(c2.support):
-                                    if cf1.index == cf2.index:
-                                        rad=self.cells[cf1.index].metric(cf1.restriction(c1.value),cf2.restriction(c2.value))
-                                        if rad > radius:
-                                            count_comparison+=1
-                                            radius = rad
-        if count_comparison == 0:
-            warnings.warn("No SectionCells in the assignments match, therefore nothing was compared")
         return radius
     
     def maxTestSupport(self,activeCells):
@@ -889,11 +831,24 @@
                 if not cf.index in elementsTestSupport:
                     elementsTestSupport.append(cf.index)
         return elementsTestSupport
-    
-    def consistentCover(self,assignment,threshold,testSupport=None,tol=1e-5):
-        """Construct a cover of the base space such that each element is consistent to within the given threshold.  Note: the assignment must be supported on the entire space."""
-        cover=[]
-=======
+
+    def consistencyGraph(self,assignment,testSupport=None):
+        """Construct a NetworkX graph whose vertices are cells, in which each edge connects two cells with a common coface weighted by the distance between their respective values.  Note: the assignment must be supported on the entire space. Edges also have a type attribute, explaining the kind of relationship between cells: (1 = two values assigned to this cell, 2 = one cell is a coface of the other, 3 = cells have a common coface.)"""
+        
+        if testSupport is None:
+            cellSet=set(range(len(self.cells)))
+        else:
+            cellSet=set(testSupport)
+
+        G=nx.Graph()
+        G.add_nodes_from(cellSet)
+        
+        for c1 in assignment.sectionCells:
+            if (testSupport is None) or ((c1.support in testSupport) and (c1.source in testSupport)):
+                for c2 in assignment.sectionCells:
+                    if (testSupport is None) or (c2.source in testSupport):
+                        if c1.support == c2.support:
+                            rad=self.cells[c1.support].metric(c1.value,c2.value)
                             if ((c1.support,c2.support) not in G.edges()) or G[c1.support][c2.support]['weight'] < rad:
                                 G.add_edge(c1.support,c2.support,weight=rad,type=1)
                         else:
@@ -913,7 +868,6 @@
 
     def consistentPartition(self,assignment,threshold,testSupport=None,consistencyGraph=None,tol=1e-5):
         """Construct a maximal collection of subsets of cells such that each subset is consistent to within the given threshold.  Note: the assignment must be supported on the entire space."""
->>>>>>> cea34013
 
         if testSupport is None:
             cellSet=set(range(len(self.cells)))
@@ -1045,10 +999,7 @@
             if len(overlap) > 0:
                 for st_overlap in overlap:
                     add_parameters[st_overlap] = options[st_overlap]
-<<<<<<< HEAD
             globalsection = self.optimize_GA(assignment, tol, activeCells=activeCells, testSupport=testSupport, initial_pop_size=add_parameters['initial_pop_size'], mutation_rate = add_parameters['mutation_rate'], num_generations= add_parameters['num_generations'] ,num_ele_Hallfame=add_parameters['num_ele_Hallfame'], initial_guess_p = add_parameters['initial_guess_p'])
-=======
-            globalsection = self.optimize_GA(assignment, tol, initial_pop_size=add_parameters['initial_pop_size'], mutation_rate = add_parameters['mutation_rate'], num_generations= add_parameters['num_generations'] ,num_ele_Hallfame=add_parameters['num_ele_Hallfame'], initial_guess_p = add_parameters['initial_guess_p'])
         elif method == 'KernelProj':
             if not self.isLinear():
                 raise NotImplementedError('KernelProj only works for sheaves of vector spaces')
@@ -1069,7 +1020,6 @@
 
             # Deserialize
             globalsection=self.deserializeAssignment(gs,activeCells=ks,assignment=assignment)
->>>>>>> cea34013
         else:
             raise NotImplementedError('Invalid method')
         return globalsection
