# Persistence-capable sheaf manipulation library
#
# Copyright (c) 2013-2018, Michael Robinson
# Distribution of unaltered copies permitted for noncommercial use only
# All other uses require express permission of the author
# This software comes with no warrantees express or implied

import numpy as np
import random
# import matplotlib.pyplot as plt
import networkx as nx
import scipy.optimize

import warnings
import copy
import time

import covers # For cover optimzation

#import all DEAP related functions for genetic algorithms
from functools import partial

from deap import base
from deap import creator
from deap import tools
from deap import algorithms

from collections import defaultdict



## Data structures
class Coface:
    """A coface relation"""
    def __init__(self,index=None,orientation=None):
        self.index=index
        self.orientation=orientation

    def __repr__(self):
        return "(index=" + str(self.index) + ",orientation="+str(self.orientation)+")"

class Cell:
    """A cell in a cell complex.  The id attribute can be used as a key to index into the registry of cells or cofaces"""
    def __init__(self,dimension,compactClosure=True,cofaces=None, name=None, id=None):
        self.dimension=dimension
        self.compactClosure=compactClosure
        self.id=id
        if cofaces is not None:
            self.cofaces = cofaces
        else:
            self.cofaces = []
        self.name = name

    def __repr__(self):
        string= self.name + " (dimension="+str(self.dimension)+",compactClosure="+str(self.compactClosure)
        if self.cofaces:
            for cf in self.cofaces:
                string+="," + cf.__repr__()
        return string+")"

    def isCoface(self,index,orientation=None):
        """Check if a given cell index is a *listed* coface of this cell. Optionally check that the orientation is as given."""
        if orientation is None:
            return index in [cf.index for cf in self.cofaces]
        else:
            return (index,orientation) in [(cf.index,cf.orientation) for cf in self.cofaces]

class CellComplex:
    def __init__(self,cells=None):
        """Construct a cell complex from its cells"""
        if cells is None:
            self.cells=[]
        else:
            self.cells=cells

        # Register cell IDs with indices into the self.cells list
        self.cell_dict={}
        self.coface_dict={}
        for i,c in enumerate(self.cells):
            if c.id is None: # Build IDs if not present
                c.id = str(i)
            self.cell_dict[c.id]=i
            if c.cofaces is not None: # Register cofaces if present
                for j,cf in enumerate(c.cofaces):
                    self.coface_dict[(i,cf.index)]=j

        # Attribute for counting cells later on...
        self.cell_counter=len(self.cells)

    def add_cell(self,cell):
        """Add a cell to the cell complex, using the id attribute for registering the cell.  Returns the id attribute for later use"""

        if cell.id is None: # Construct an ID if needed
            cell.id = str(self.cell_counter)
            self.cell_counter += 1

        # Register the cell
        self.cell_dict[cell.id]=len(self.cells)

        # Register its cofaces, if any
        if cell.cofaces is not None:
            for j,cf in enumerate(cell.cofaces):
                self.coface_dict[(len(self.cells),cf.index)]=j

        # Store the cell
        self.cells.append(cell)

        # Return the cell's ID for later use
        return cell.id

    def add_cells_from(self,cells):
        for c in cells:
            self.add_cell(c)

    def add_coface(self,cellpair,orientation):
        """Add a coface to the cell complex, referenced by a pair of cell IDs.  The cellpair argument is assumed to be a pair: (face,coface).  If the cells aren't present, this will raise KeyError."""
        # Look up which cells are involved...
        source=self.cell_dict[cellpair[0]]
        target=self.cell_dict[cellpair[1]]

        # Drop in the coface
        self.coface_dict[(source,target)]=len(self.cells[source].cofaces)
        self.cells[source].cofaces.append(Coface(index=target,orientation=orientation))

    def add_cofaces_from(self,cellpairs,orientations):
        for cellpair,orientation in zip(cellpairs,orientations):
            self.add_coface(cellpair,orientation)

    def isFaceOf(self,c,cells=None):
        """Construct a list of indices of all cells that a given cell is a face of = indices of all cofaces"""
        return list(set(cf.index for cf in self.cofaces(c,cells)))

    def skeleton(self,k,compactSupport=False):
        """Return the k-skeleton of a cell complex.  Optionally ensure that the complex returned is closed."""
        return [i for i in range(len(self.cells))
                if ((compactSupport or self.cells[i].compactClosure) and self.cells[i].dimension==k)]

    def faces(self,c):
        """Compute a list of indices all faces of a cell"""
        return [i for i in range(len(self.cells)) if c in set(cf.index for cf in self.cofaces(i))]

    def closure(self,cells):
        """Compute the closure of a collection of cells"""
        return [i for i in range(len(self.cells))
                if i in cells or [cf for cf in self.cofaces(i) if cf.index in cells]]

    def interior(self,cells):
        """Compute the interior of a collection of cells"""
        return [i for i in cells if set(self.starCells([i])).issubset(cells)]

    def cofaces(self,c,cells=[]):
        """Iterate over cofaces (of all dimensions) of a given cell; optional argument specifies which cells are permissible cofaces
        Warning: duplicates are possible!"""
        cells = cells or []
        for cf in self.cells[c].cofaces:
            if cf.index in cells or not cells:
                for cff in self.cofaces(cf.index,cells):
                    yield cff
                yield cf

    def components(self,cells=[]):
        """Compute connected components; optional argument specifies permissible cells"""
        if not cells:
            cellsleft=range(len(self.cells))
        else:
            cellsleft=cells

        cpts=[]
        cpt=[]
        while cellsleft:
            cpt=self.expandComponent(cellsleft[0],cells,[cellsleft[0]])
            cpts+=[list(set(cpt))]
            cellsleft=list(set(cellsleft).difference(cpt))
        return cpts

    def expandComponent(self,start,cells=[],current_cpt=[]):
        """Compute the connected component started from a given cell.  Optional argument specifies permissible cells"""
        current_cpt = current_cpt or [start]
        if not cells:
            cellsleft=list(set(range(len(self.cells))).difference(current_cpt))
        else:
            cellsleft=list(set(cells).difference(current_cpt))
        if not cellsleft:
            return current_cpt

        neighbors=self.connectedTo(start,cellsleft)
        for c in neighbors:
            current_cpt+=self.expandComponent(c,cellsleft,list(set(current_cpt+neighbors)))
            current_cpt=list(set(current_cpt))
        return current_cpt

    def connectedTo(self,start,cells=[]):
        """Which cells is a cell connected to? Optional argument specifies permissible cells"""
        cflist=[cf.index for cf in self.cofaces(start)]
        if not cells:
            return list(set(self.faces(start) + cflist))
        else:
	    return list(set.intersection(set(self.faces(start) + cflist),cells))

    def starCells(self,cells):
        """Cells in star over a subset of a cell complex"""
        return set(cells).union({cf.index for c in cells for cf in self.cofaces(c)})

    def homology(self,k,subcomplex=None,compactSupport=False,tol=1e-5):
        """Compute (relative) homology of the cell complex"""

        # Obtain boundary matrices for the complex
        d=self.boundary(k,subcomplex,compactSupport)
        dp1=self.boundary(k+1,subcomplex,compactSupport)
        dp1=np.compress(np.any(abs(dp1)>tol,axis=0),dp1,axis=1)

        # Compute kernel
        if d.size:
            ker=kernel(d,tol);
        else:
            ker=np.eye(d.shape[1])

        # Remove image
        if dp1.any():
            map,j1,j2,j3=np.linalg.lstsq(ker,dp1,rcond=None)
            Hk=np.dot(ker,cokernel(map,tol));
        else:
            Hk=ker

        return Hk

    def betti(self,k,compactSupport=False,tol=1e-5):
        """Compute the k-th Betti number of the cell complex"""
        return self.homology(k,compactSupport).shape[1]

    def localPairComplex(self,cells):
        """Construct a new cell complex that consists of a cell and its boundary.  The return is the cell complex paired with a list of boundary cells"""
        raise NotImplementedError('localPairComplex is not working!  Please do not use it yet')
        # TBD fix this; it refers to the wrong cells
        # Construct the neighborhood of the cell

        star_closure = self.closure(self.starCells(cells))  ### this is the containing complex
        star=self.starCells(cells)    ###### this is the star of the set we are interested in
        bndry = list(set(star_closure) - set(star))
        starcells = [self.cells[idx] for idx in star]
        bndrycells = [self.cells[idx] for idx in bndry]
        cplx = CellComplex(starcells + bndrycells)
        bndryind = [cplx.cells.index(bdcell) for bdcell in bndrycells]
        return (cplx,bndryind)

    def localHomology(self,k,cells):
        """Compute local homology localized at the star over a list of cells"""
        cplx,bndry=self.localPairComplex(cells)

        # Compute the relative homology of the proxy complex
        return cplx.homology(k,subcomplex=bndry)   #######ERROR bndry are indicies of self not thet4r cmplx

    def boundary(self,k,subcomplex=None,compactSupport=False):
        """Compute the boundary map for the complex"""
        # Collect the k-cells and k-1-cells
        if subcomplex:
            ks=[spx for spx in self.skeleton(k,compactSupport) if not spx in subcomplex]
            km1=[spx for spx in self.skeleton(k-1,compactSupport) if not spx in subcomplex]
        else:
            ks=self.skeleton(k,compactSupport)
            km1=self.skeleton(k-1,compactSupport)

        # Allocate output matrix
#        print "ks=", ks
#        print "km1=", km1
        rows=len(km1)
        cols=len(ks)
#         d=np.zeros((rows,cols),dtype=np.complex)
        d=np.zeros((rows,cols)) 
        if rows and cols:
            
            # Loop over all k-1-cells, writing them into the output matrix
            for i in range(len(km1)):
#                print i, self.cells[km1[i]]
                # Loop over faces with compact closure
#                print "cofaces=", [cf.index for cf in self.cells[km1[i]].cofaces]
                for cf in self.cells[km1[i]].cofaces:

#                    print cf.index, self.cells[cf.index], cf.orientation,
#                    if self.cells[cf.index].compactClosure or compactSupport:
                    if self.cells[cf.index].compactClosure and cf.orientation != 0:
                        d[i,ks.index(cf.index)]=cf.orientation
#                        print "ok"
            return d
        else:
            return d

    def inducedMapLocalHomology(self,k,cell1,cell2):
        """Compute the induced map on local homology between two cells.  It is assumed that cell2 is a coface (perhaps not codimension 1) of cell1"""
        # Compute local homology basis centered on each cell
        pass
    
    
    # def attachDiagram(self):
    #     """Draw the attachment diagram using NetworkX"""
    #     G=nx.DiGraph()
    #
    #     G.add_nodes_from(range(len(self.cells)))
    #
    #     G.add_edges_from([(i,cf.index)
    #                       for i in range(len(self.cells))
    #                       for cf in self.cells[i].cofaces])
    #     nx.draw(G)
    #     #plt.show()
    #     return G

class Poset(CellComplex):
    def hasseDiagram(self):
        """Convert a poset to a directed graph"""

        # Internal edges
        graph=[(i,cf.index) for i in range(len(self.cells))
               for cf in self.cells[i].cofaces]

        # Attach external inputs to minimal elements
        graph += [(None,i) for i in range(len(self.cells))
                  if not self.faces(i)]

        # Attach external outputs to maximal elements
        graph += [(i,None) for i in range(len(self.cells))
                  if not self.cells[i].cofaces]

        return DirectedGraph(graph)

    def transitiveReduce(self):
        """Remove coface relations that are redundant
        From Harry Hsu. "An algorithm for finding a minimal equivalent graph of a digraph.", Journal of the ACM, 22(1):11-16, January 1975"""

        for c1 in self.cells: # i
            for cf in c1.cofaces:
                c2=self.cells[cf.index] # j
                for cf2 in c2.cofaces: # k
                    c1.cofaces=[cf3 for cf3 in c1.cofaces
                                if cf3.index != cf2.index]

    def maximalChains(self,start,history=[]):
        """Compute a list of maximal chains beginning at a cell"""
        if self.cells[start].cofaces:
            chains=[self.maximalChains(cf.index,history+[start])
                    for cf in self.cells[start].cofaces]
            lst=[]
            for ch in chains:
                lst+=ch
            return lst
        else:
            return [history+[start]]

    def maxLenChains(self,start):
        """Compute the list of chains of maximal edge length starting at a cell"""
        chains=self.maximalChains(start)
        mx=max([len(ch) for ch in chains])
        return [ch for ch in chains if len(ch)==mx]

    def mobius(self,x,y):
        """Compute the Mobius function between two elements"""
        if x==y:
            return 1

        if y not in [cf.index for cf in self.cofaces(x)]:
            return 0

        mb=-1
        for cf in self.cofaces(x):
            z=cf.index
            if z != y and y in [cf2.index for cf2 in self.cofaces(z)]:
                mb-=self.mobius(x,z)

        return mb

    def meet(self,c1,c2):
        """Compute the meet of two elements, if it exists"""
        if c1==c2:
            return c1
        if self.cells[c1].cofaces:
            for cf1 in self.cofaces(c1):
                if cf1.index==c2:
                    return c2
                for cf2 in self.cofaces(c2):
                    if cf2.index==c1:
                        return c1
                    if cf1.index==cf2.index:
                        return cf1.index
        else:
            for cf2 in self.cofaces(c2):
                if cf2.index==c1:
                    return c1
                for cf1 in self.cofaces(c1):
                    if cf1.index==c2:
                        return c2
                    if cf1.index==cf2.index:
                        return cf1.index
        raise ValueError('No meet exists between elements ' + str(c1) + ' and ' + str(c2))

    def meetMatrix(self,func=None,default=0):
        """Form the meet matrix of a poset and a function, in which pairs with no meet have a default value."""
        mat=np.zeros((len(self.cells),len(self.cells)))

        for i in range(len(self.cells)):
            for j in range(len(self.cells)):
                try:
                    idx=self.meet(i,j)
                    if func is None:
                        mat[i,j]=1
                    else:
                        mat[i,j]=func(idx)
                except ValueError:
                    mat[i,j]=default

        return mat

class AbstractSimplicialComplex(CellComplex):
    def __init__(self,toplexes,maxdim=None):
        """An abstract simplicial complex defined as a list of lists; it's only necessary to pass a generating set of toplexes
        Beware: this should not be constructed for complexes involving high-dimensional simplices!
        Simplices are sorted from greatest dimension to least"""

        if maxdim is None:
            maxdim=max([len(tplx)-1 for tplx in toplexes])

        cells=[]
        upsimplices=[] # Simplices of greater dimension than currently being added
        upindices=[]
        for k in range(maxdim,-1,-1):
            simplices=ksimplices(toplexes,k) # Simplices to be added
            startindex=len(cells)
            for s in simplices:
                cell=Cell(dimension=k,compactClosure=True,
                          cofaces=[Coface(index=upindices[i],
                                          orientation=simplexOrientation(s,upsimplices[i])) for i in range(len(upsimplices)) if set(s).issubset(upsimplices[i])])
                cells.append(cell)
                cells[-1].name = s 

            upsimplices=simplices
            upindices=[startindex+i for i in range(len(simplices))]
            
        CellComplex.__init__(self,cells)


class SetMorphism():
    """A morphism in a subcategory of Set, described by a function object"""
    def __init__(self,fcn):
        self.fcn=fcn

    def __mul__(self,other): # Composition of morphisms
        return SetMorphism(lambda x : self.fcn(other.fcn(x)))

    def __call__(self,arg): # Calling the morphism on an element of the set
        return self.fcn(arg)

class LinearMorphism(SetMorphism):
    """A morphism in a category that has a matrix representation"""
    def __init__(self,matrix):
        self.matrix=matrix
        SetMorphism.__init__(self,lambda x: np.dot(matrix,x))

    def __mul__(self,other): # Composition of morphisms
        try: # Try to multiply matrices.  This might fail if the other morphism isn't a LinearMorphism
            return LinearMorphism(np.dot(self.matrix, other.matrix))
        except AttributeError:
            return SetMorphism.__mul__(self,other)

class SheafCoface(Coface):
    """A coface relation, in which the restriction is assumed to be a SetMorphism object
    If the restriction is instead a matrix, then it gets promoted to a LinearMorphism object automatically"""
    def __init__(self,index=None,orientation=None,restriction=None):
        self.index=index
        self.orientation=orientation
        if isinstance(restriction,np.ndarray):
            self.restriction=LinearMorphism(restriction)
        else:
            self.restriction=restriction

    def __repr__(self):
        if self.isLinear():
            return "(index=" + str(self.index) + ",orientation="+str(self.orientation)+",restriction="+str(self.restriction.matrix)+")"
        else:
            return "(index=" + str(self.index) + ",orientation="+str(self.orientation)+",restriction="+str(self.restriction.fcn)+")"

    def isLinear(self):
        """Does this coface relation have a LinearMorphism for a restriction?"""
        try:
            getattr(self.restriction,'matrix')
            return True
        except AttributeError:
            return False

class SheafCell(Cell):
    """A cell in a cell complex with a sheaf over it
    cofaces = list of SheafCoface instances, one for each coface of this cell
    stalkDim = dimension of the stalk over this cell (defaults to figuring it out from the cofaces if the restriction is a LinearMorphism) or None if stalk is not a real vector space"""
    def __init__(self,dimension,cofaces=None,compactClosure=True,stalkDim=None,metric=None,name=None,id=None,bounds=None):
        if stalkDim is None and cofaces:
            if cofaces[0].isLinear():
                try:  # Try to discern the stalk dimension from the matrix representation. This will fail if the matrix isn't given
                    self.stalkDim=cofaces[0].restriction.matrix.shape[1]
                except AttributeError:
                    self.stalkDim=0
            else:  # OK, not a LinearMorphism, so the stalk isn't a vector space
                self.stalkDim=stalkDim
        else:
            self.stalkDim=stalkDim

        self.bounds=bounds

        if metric is not None:
            self.metric=metric
        else:
            self.metric=lambda x,y: np.linalg.norm(x-y)

        Cell.__init__(self,dimension,compactClosure,cofaces,name,id)

    def isLinear(self):
        """Is this cell representative of a Sheaf of vector spaces?  (All restrictions are linear maps)"""
        if self.stalkDim is None:
            return False
        for cf in self.cofaces:
            if not cf.isLinear():
                return False
        return True

    def isNumeric(self):
        """Is this cell representative of a sheaf of sets in which stalks are all real vector spaces? (restrictions may not be linear maps, though)"""
        if self.stalkDim is None:
            return False
        else:
            return True

    def __repr__(self):
        string="(dimension="+str(self.dimension)+",compactClosure="+str(self.compactClosure)
        if self.cofaces:
            for cf in self.cofaces:
                string+="," + cf.__repr__()
            return string+")"
        else:
            return string+",stalkdim="+str(self.stalkDim)+")"

# Sheaf class
class Sheaf(CellComplex):

    def add_coface(self,cellpair,orientation,restriction):
        """Add a coface to the sheaf, referenced by a pair of cell cellpair.  The cellpair argument is assumed to be a pair: (face,coface).  If the cells aren't present, this will raise KeyError."""
        # Look up which cells are involved...
        source=self.cell_dict[cellpair[0]]
        target=self.cell_dict[cellpair[1]]

        # Drop in the coface
        self.coface_dict[(source,target)]=len(self.cells[source].cofaces)
        self.cells[source].cofaces.append(SheafCoface(index=target,orientation=orientation,restriction=restriction))

    def add_cofaces_from(self,cellpairs,orientations,restrictions):
        for cellpair,orientation,restriction in zip(cellpairs,orientations,restrictions):
            self.add_coface(cellpair,orientation,restriction)

    def isLinear(self):
        """Is this a Sheaf of vector spaces?  (All restrictions are linear maps)"""
        for c in self.cells:
            if not c.isLinear():
                return False
        return True

    def isNumeric(self):
        """Is this a Sheaf of sets in which stalks are all real vector spaces? (restrictions may not be linear maps, though)"""
        for c in self.cells:
            if not c.isNumeric():
                return False
        return True

    def cofaces(self,c,cells=[],currentcf=[]):
        """Iterate over cofaces (of all dimensions) of a given cell c; optional argument specifies which cells are permissible cofaces"""
        if c >= len(self.cells):
            yield []

        for cf in self.cells[c].cofaces:
            if cf.index in cells or not cells:
                if currentcf: # If we've already started the iteration, there's a previous restriction to compose with
                    cfp=SheafCoface(index=cf.index,
                                    orientation=cf.orientation*currentcf.orientation,
                                    restriction=cf.restriction*currentcf.restriction)
                else: # If we're just starting this iteration, there is no restriction before this one
                    cfp=cf
                for cff in self.cofaces(cfp.index,cells,cfp): # Iterate over all higher dimensional cells
                    yield cff
                yield cfp

    def star(self,cells):
        """Restrict a sheaf to the star over a subset of the base space"""

        # Extract a list of all relevant cells in the star
        cells=CellComplex.starCells(self,cells)

        return Sheaf([SheafCell(dimension=self.cells[i].dimension,
                                stalkDim=self.cells[i].stalkDim,
                                compactClosure=self.cells[i].compactClosure and (not set(self.faces(i)).difference(set(cells))),
                                cofaces=[SheafCoface(index=cells.index(cf.index),
                                                     orientation=cf.orientation,
                                                     restriction=cf.restriction) for cf in self.cells[i].cofaces]) for i in cells])

    def kcells(self,k,compactSupport=False):
        """Extract the compact k-cells and associated components of coboundary matrix"""
        k=CellComplex.skeleton(self,k,compactSupport)
        ksizes=[self.cells[i].stalkDim for i in k]
        kidx=list(cumulative_sum(ksizes))
        return k,ksizes,kidx

    def localSectional(self,cells=[]):
        """Construct a new sheaf whose global sections are the local sections of the current sheaf over the given cells, and a morphism from this new sheaf to the current one."""

        if not cells:
            cells=range(len(self.cells))

        # Edges of new sheaf = elements of S with at least one face in the list of cells
        edges=[i for i in cells if self.isFaceOf(i,cells)]

        morphism=[]
        newcells=[]
        for i in edges:
            newcells.append(SheafCell(1,
                compactClosure=self.cells[i].compactClosure and (not set(self.faces(i)).difference(set(cells))),
                stalkDim=self.cells[i].stalkDim))
            morphism.append(SheafMorphismCell([i],[LinearMorphism(np.eye(self.cells[i].stalkDim))]))

        # Vertices of new sheaf = elements of S with no faces
        vert=list(set(cells).difference(edges))

        # Restrictions of new sheaf = compositions of restrictions
        for i in vert:
            # starting at this vertex, do a depth-first search for the edges in the new sheaf
            cofaces=list(self.cofaces(i,cells))
            newcofaces=[]
            for cf in cofaces:
                newcofaces.append(SheafCoface(index=edges.index(cf.index),
                    orientation=cf.orientation,
                    restriction=cf.restriction))

            if cofaces:
                newcells.append(SheafCell(0,compactClosure=True,cofaces=newcofaces))
            else:
                newcells.append(SheafCell(0,compactClosure=True,stalkDim=self.cells[i].stalkDim))

            morphism.append(SheafMorphismCell([i],[LinearMorphism(np.eye(self.cells[i].stalkDim))]))

        return Sheaf(newcells),SheafMorphism(morphism)

    def localRestriction(self,cells_1,cells_2):
        """Compute the map induced on local sections by restricting from a larger set to a smaller one"""

        # Obtain sheaves and morphisms of local sections for both sets
        sheaf_1,mor_1=self.localSectional(cells_1)
        sheaf_2,mor_2=self.localSectional(cells_2)

        # Compute global sections of each sheaf in terms of cohomology
        H0_1=sheaf_1.cohomology(0)
        if not np.all(H0_1.shape):
            return np.zeros(H0_1.shape)

        # Extend sections of sheaf 1 to vertices of sheaf 2, if needed
        # Observe that value at each vertex of sheaf 2 either
        #  (1) comes from value at a vertex of sheaf 1 or
        #  (2) comes from value at an edge of sheaf 1,
        #      in which case a single restriction map obtains it
        #      from the value at a vertex of sheaf 1
        k_1,ksizes_1,kidx_1=sheaf_1.kcells(0)
        k_2,ksizes_2,kidx_2=sheaf_2.kcells(0)
        rows=sum(ksizes_2)
        sections=np.zeros((rows,H0_1.shape[1]))
        for ss in range(H0_1.shape[1]): # Looping over sections in sheaf 1
            for i in range(len(k_2)): # Looping over vertices in sheaf 2
                # Compute compute preimages of this sheaf 2 vertex
                ms=[k for k in range(len(mor_1.morphismCells)) if
                    set(mor_1.morphismCells[k].destinations).intersection(mor_2.morphismCells[k_2[i]].destinations)]
                if ms:
                    if sheaf_1.cells[ms[0]].dimension==0:
                        ii=ms[0]
                        idx=k_1.index(ii)
                        map,j1,j2,j3=np.linalg.lstsq(mor_2.morphismCells[i].maps[0].matrix,mor_1.morphismCells[ii].maps[0].matrix)
                        A=np.dot(map,H0_1[kidx_1[idx]:kidx_1[idx+1],ss])
                        sections[kidx_2[i]:kidx_2[i+1],ss]=A
                    else:
                        ii=sheaf_1.faces(ms[0])[0] # parent cells
                        idx=k_1.index(ii)
                        for cf in sheaf_1.cells[ii].cofaces:
                            if cf.index==ms[0]:
                                cr=cf.restriction
                                break
                        A=cr(mor_1.morphismCells[ii].maps[0].matrix)

                        map,j1,j2,j3=np.linalg.lstsq(mor_2.morphismCells[i].maps[0].matrix,A)
                        sections[kidx_2[i]:kidx_2[i+1],ss]=np.dot(map,H0_1[kidx_1[idx]:kidx_1[idx+1],ss])

        # Rewrite sections over sheaf 2 in terms of 0-cohomology basis

        map,j1,j2,j3 = np.linalg.lstsq(sections,sheaf_2.cohomology(0))
        return map.conj().T

    # Input: k = degree of cohomology to compute
    # Output: matrix
    def coboundary(self,k,compactSupport=False):
        """Compute k-th coboundary matrix"""
        # Collect the k-cells and k+1-cells
        ks,ksizes,kidx=self.kcells(k,compactSupport)
        kp1,kp1sizes,kp1idx=self.kcells(k+1,compactSupport)

        # Allocate output matrix
        rows=sum(kp1sizes)
        cols=sum(ksizes)
        d=np.zeros((rows,cols),dtype=np.complex)
        if rows and cols:
            # Loop over all k-cells, writing their matrices into the output matrix
            for i in range(len(ks)):
                # Loop over cofaces with compact closure
                for cf in self.cells[ks[i]].cofaces:
                    if self.cells[cf.index].compactClosure or compactSupport:
                        ridx=kp1.index(cf.index)
                        block=np.matrix(cf.orientation*cf.restriction.matrix)
                        d[kp1idx[ridx]:kp1idx[ridx+1],kidx[i]:kidx[i+1]]+=block
            return d
        else:
            return d

    def cohomology(self,k,compactSupport=False,tol=1e-5):
        """Compute basis for k-th cohomology of the sheaf"""

        # Obtain coboundary matrices for the sheaf
        dm1=self.coboundary(k-1,compactSupport)
        dm1=np.compress(np.any(abs(dm1)>tol,axis=0),dm1,axis=1)
        d=self.coboundary(k,compactSupport)

        # Compute kernel
        if d.size:
            ker=kernel(d,tol);
        else:
            ker=np.eye(d.shape[1])

        # Remove image
        if k > 0 and dm1.any():
            map,j1,j2,j3=np.linalg.lstsq(ker,dm1)
            Hk=np.dot(ker,cokernel(map,tol));
        else:
            Hk=ker

        return Hk

    def cobetti(self,k,compactSupport=False,tol=1e-5):
        """Compute the k-th Betti number of the sheaf"""
        return self.cohomology(k,compactSupport).shape[1]

    def maximalExtend(self,assignment,multiassign=False,tol=1e-5):
        """Take a partial assignment and extend it to a maximal assignment that's non-conflicting (if multiassign=False) or one in which multiple values can be given to a given cell (if multiassign=True)"""
        for i in range(len(assignment.sectionCells)):
            for cf in self.cofaces(assignment.sectionCells[i].support):
                if multiassign or (not assignment.extend(self,cf.index,tol=tol)):
                    assignment.sectionCells.append(SectionCell(cf.index,cf.restriction(assignment.sectionCells[i].value),source=assignment.sectionCells[i].support))
        return assignment

    def consistencyRadii(self,assignment,testSupport=None,consistencyGraph=None,tol=1e-5):
        """Compute all radii for consistency across an assignment"""
        if testSupport is None:
            cellSet=set(range(len(self.cells)))
        else:
            cellSet=set(testSupport)

        if consistencyGraph is None:
            cG=self.consistencyGraph(assignment,testSupport)
        else:
            cG=consistencyGraph

        return np.unique([rad for (i,j,rad) in cG.edges(nbunch=cellSet,data='weight')])
    
    
    def isSheaf(self,assignment_input,tol=1e-5):
        """Compute the consistency radius of an approximate section"""
        #TBD: Functional, but should be reworked to not require a call to deepcopy
        # Extend along restriction maps
        assignment=copy.deepcopy(assignment_input)
        assignment=self.maximalExtend(assignment,multiassign=True,tol=tol)
        
        #Set the dictionary for consistencies of cells
        radii = dict()
        
        for c1 in assignment.sectionCells:
            radii[c1.support] = 0.0
                
                
        max_radius=0
        count_comparison = 0
        for c1 in assignment.sectionCells:
            for c2 in assignment.sectionCells:
                if c1.support == c2.support:
                    rad = self.cells[c1.support].metric(c1.value,c2.value)
                    count_comparison += 1
                    if rad > radii[c1.support]:
                        radii[c1.support] = rad
                    if rad > max_radius:
                        max_radius = rad
                        
        issheaf = not np.any(radii.values())
                
        return issheaf, max_radius, radii
                        


    def consistencyRadius(self,assignment,testSupport=None,consistencyGraph=None,tol=1e-5):
        """Compute the consistency radius of an approximate section"""

        if testSupport is None:
            cellSet=set(range(len(self.cells)))
        else:
            cellSet=set(testSupport)

        if consistencyGraph is None:
            cG=self.consistencyGraph(assignment,testSupport)
        else:
            cG=consistencyGraph

        radius = 0.
        count_comparison=0
        for (i,j,data) in cG.edges(nbunch=cellSet,data=True):
            count_comparison+=1
            if data['weight'] > radius:  # Note: only uses cells in direct coface relation to each other
                radius = data['weight']

        if count_comparison == 0:
            warnings.warn("No SectionCells in the assignment match, therefore nothing was compared by consistencyRadius")
        
        return radius
    
    def maxTestSupport(self,activeCells):
        elementsTestSupport = copy.deepcopy(activeCells)
        for i in range(len(elementsTestSupport)):
            for cf in self.cofaces(elementsTestSupport[i]):
                if not cf.index in elementsTestSupport:
                    elementsTestSupport.append(cf.index)
        return elementsTestSupport

    def consistencyGraph(self,assignment,testSupport=None):
        """Construct a NetworkX graph whose vertices are cells, in which each edge connects two cells with a common coface weighted by the distance between their respective values.  Note: the assignment must be supported on the entire space. Edges also have a type attribute, explaining the kind of relationship between cells: (1 = two values assigned to this cell, 2 = one cell is a coface of the other, 3 = cells have a common coface.)"""
        
        if testSupport is None:
            cellSet=set(range(len(self.cells)))
        else:
            cellSet=set(testSupport)

        G=nx.Graph()
        G.add_nodes_from(cellSet)
        
        for c1 in assignment.sectionCells:
            if (testSupport is None) or ((c1.support in testSupport) and (c1.source in testSupport)):
                for c2 in assignment.sectionCells:
                    if (testSupport is None) or (c2.source in testSupport):
                        if c1.support == c2.support:
                            rad=self.cells[c1.support].metric(c1.value,c2.value)
                            if ((c1.support,c2.support) not in G.edges()) or G[c1.support][c2.support]['weight'] < rad:
                                G.add_edge(c1.support,c2.support,weight=rad,type=1)
                        else:
                            for cf1 in self.cofaces(c1.support):
                                if cf1.index == c2.support:
                                    rad=self.cells[cf1.index].metric(cf1.restriction(c1.value),c2.value)
                                    if ((c1.support,c2.support) not in G.edges()) or G[c1.support][c2.support]['weight'] < rad:
                                        G.add_edge(c1.support,c2.support,weight=rad,type=2)
                                else:
                                    for cf2 in self.cofaces(c2.support):
                                        if cf1.index == cf2.index:
                                            rad=0.5*self.cells[cf1.index].metric(cf1.restriction(c1.value),cf2.restriction(c2.value)) # Note the factor of 0.5
                                            if ((c1.support,c2.support) not in G.edges()) or (G[c1.support][c2.support]['type'] == 2 and G[c1.support][c2.support]['weight'] < rad):
                                                G.add_edge(c1.support,c2.support,weight=rad,type=3)

        return G

    def minimalExtend(self,assignment, activeCells=None, testSupport=None, method='nelder-mead', options={}, tol=1e-5):
        """
        Minimize consistency radius of an assignment given fixed cells
        Currently, any optimization supported by scipy.optimize.minimize
            Parameters:
                assignment: the partial assignment of the sheaf to fuse
                activeCells: set of cells whose values are to be changed (note None is not permitted)
                testSupport: the set of cells over which consistency radius is assessed
                tol: the tol of numeric values to be considered the same
        """
        if activeCells is None:
            raise RuntimeError('activeCells must not be None')
        
        if self.isNumeric():
            initial_guess, bounds = self.serializeAssignment(assignment,activeCells)
            res=scipy.optimize.minimize( fun = lambda sec: self.consistencyRadius(self.deserializeAssignment(sec,activeCells,assignment), testSupport=testSupport),
                                         x0 = initial_guess,
                                         method = method, 
                                         bounds = bounds,
                                         tol = tol,
                                         options = {'maxiter' : int(100)})
            newassignment = self.deserializeAssignment(res.x,activeCells,assignment)
            return newassignment
        else:
            raise NotImplementedError('Non-numeric sheaf')
        return newassignment

    def consistentPartition(self,assignment,threshold,testSupport=None,consistencyGraph=None,tol=1e-5):
        """Construct a maximal collection of subsets of cells such that each subset is consistent to within the given threshold.  Note: the assignment must be supported on the entire space."""

        if testSupport is None:
            cellSet=set(range(len(self.cells)))
        else:
            cellSet=set(testSupport)

        if consistencyGraph is None:
            cG=self.consistencyGraph(assignment,testSupport)
        else:
            cG=consistencyGraph

        # Construct inconsistency graph.  Edges indicate cells that cannot be in the same cover element
        G=nx.Graph()
        G.add_nodes_from(cellSet)
        G.add_edges_from([(i,j) for (i,j,k) in cG.edges(nbunch=cellSet,data='weight') if k > threshold and i != j])
 
        # Solve graph coloring problem: nodes (cells) get colored by cover element
        color_dict=nx.coloring.greedy_color(G)
 
        # Re-sort into groups of consistent cells
        cdd=defaultdict(list)
        for cell,cover_element in color_dict.items():
            cdd[cover_element].append(cell)

        return {frozenset(s) for s in cdd.values()}

    def consistentCollection(self,assignment,threshold,testSupport=None,consistencyGraph=None,tol=1e-5):
        """Construct a maximal collection of open sets such that each subset is consistent to within the given threshold.  Note: the assignment must be supported on the entire space."""
        # First obtain a collection of consistent open sets.  These are disjoint
        initial_collection={frozenset(self.interior(s)) for s in self.consistentPartition(assignment,threshold,testSupport,consistencyGraph,tol)}

        additions = True
        collection = set()

        while additions:
            additions=False
            for u in initial_collection:
                added_u=False
                for v in initial_collection:
                    if u is not v:
                        u_v = u.union(v)
                        if self.consistencyRadius(assignment,testSupport=u_v)<threshold:
                            added_u=True
                            additions=True
                            collection.add(u_v)
                if not added_u:
                    collection.add(u)
                initial_collection=collection
                collection=set()

        return initial_collection
        
    def coverMeanConsistency(self,assignment,cover,tol=1e-5):
        """Compute the consistency of a cover against an assignment"""
        return np.mean([self.consistencyRadius(assignment,testSupport=a,tol=tol) for a in cover])

    def coverMaxConsistency(self,assignment,cover,tol=1e-5):
        """Compute the maximum consistency radius of a cover against an assignment"""
        return np.max([self.consistencyRadius(assignment,testSupport=a,tol=tol) for a in cover])

    def coverFigureofMerit(self,assignment,cover,weights=(1./3,1./3,1./3),tol=1e-5):
        """Compute figure of merit for a cover against an assignment.  NOTE: Silently assumes all cell metrics return values between 0 and 1.  Wierd results will occur otherwise."""
        return -weights[0]*self.coverMaxConsistency(assignment,cover,tol)+weights[1]*(1-covers.normalized_coarseness(cover))+weights[2]*covers.normalized_elementwise_overlap(cover)

    def mostConsistentCover(self,assignment,testSupport=None,weights=(1./3,1./3,1./3),tol=1e-5):
        """Compute the open cover that is most consistent with a given assignment.  The cover is built from stars over elements with given dimension.  Assumes that the assignment is supported on cells specified in testSupport.  Also assumes all cell metrics are bounded between 0 and 1 (unless weights are tuned appropriately).  Weights are (consistency, coarseness, overlap).  Caution: this is likely to be extremely slow for large base spaces!!!"""
        optimal_thres=scipy.optimize.bisect(lambda thres: self.coverFigureofMerit(assignment,
                                                                                  self.consistentCollection(assignment,thres,testSupport),
                                                                                  weights=weights,
                                                                                  tol=tol),
                                            a=0,
                                            b=self.consistencyRadius(assignment)*1.01)
        return self.consistentCollection(assignment,optimal_thres)

    def assignmentMetric(self,assignment1,assignment2, testSupport=None):
        """Compute the distance between two assignments"""
        radius=0
        count_comparison = 0
        for c1 in assignment1.sectionCells:
            if (testSupport is None) or ((c1.support in testSupport) and (c1.source in testSupport)):
                for c2 in assignment2.sectionCells:
                    if c1.support == c2.support and ((testSupport is None) or (c2.source in testSupport)):
                        rad = self.cells[c1.support].metric(c1.value,c2.value)
                        count_comparison += 1
                        if rad > radius:
                            radius = rad
                        
        if count_comparison == 0:
            radius = np.inf
            warnings.warn("No SectionCells in the assignments match, therefore nothing was compared by assignmentMetric")
        return radius
    
    def fuseAssignment(self,assignment, activeCells=None, testSupport=None, method='SLSQP', options={}, tol=1e-5):
        """
        Compute the nearest global section to a given assignment
        Currently there are three optimization schemes to choose from
        'KernelProj': This algorithm only works for sheaves of vector spaces and uses the kernel projector for the 0-coboundary map
        'SLSQP': This algorithm is scipy.optimize.minimize's default for bounded optimization
            Parameters:
                assignment: the partial assignment of the sheaf to fuse
                activeCells: set of cells whose values are to be changed or None if all are allowed to be modified (Note: global sections may not be returned if this is changed from the default)
                testSupport: the set of cells over which consistency radius is assessed
                tol: the tol of numeric values to be considered the same
        'GA': This genetic algorithm was implemented using DEAP for optimizations over nondifferentiable functions
            Parameters:
                assignment: the partial assignment of the sheaf to fuse
                tol: the tol of numeric values to be considered the same
                options: a dictionary to store changes to parameters, the keys must be identical to the current parameters
                    keys for GA:
                        initial_pop_size - the number of individuals in the starting population
                        mutation_rate - the proportion of the offspring (newly created individuals each round) that are from mutations rather
                                        than mating
                        num_generations - the number of iterations that the genetic algorithm runs
                        num_ele_Hallfame - the number of top individuals that should be reported in the hall of fame (hof)
        """
        if activeCells != None and not (set(testSupport) <= set(self.maxTestSupport(activeCells))):
            raise ValueError("Given testSupport is larger than the largest comparison set given activeCells")
        
        if method == 'SLSQP':
            if self.isNumeric():
                globalsection = self.optimize_SLSQP(assignment, activeCells, testSupport, tol)
            else:
                # The fallback situation, where we need to iterate over global sections manually...
                raise NotImplementedError
        elif method == 'GA':
            add_parameters = {'initial_pop_size':100, 'mutation_rate':0.3, 'num_generations':100, 'num_ele_Hallfame':1, 'initial_guess_p':None}
            overlap = [st for st in add_parameters.keys() if st in set(options.keys())]
            if len(overlap) > 0:
                for st_overlap in overlap:
                    add_parameters[st_overlap] = options[st_overlap]
            globalsection = self.optimize_GA(assignment, tol, activeCells=activeCells, testSupport=testSupport, initial_pop_size=add_parameters['initial_pop_size'], mutation_rate = add_parameters['mutation_rate'], num_generations= add_parameters['num_generations'] ,num_ele_Hallfame=add_parameters['num_ele_Hallfame'], initial_guess_p = add_parameters['initial_guess_p'])
        elif method == 'KernelProj':
            if not self.isLinear():
                raise NotImplementedError('KernelProj only works for sheaves of vector spaces')
            
            # Construct the coboundary map
            d = self.coboundary(k=0)
            ks,ksizes,kidx=self.kcells(k=0)
            asg,bounds = self.serializeAssignment(assignment,activeCells=ks)
            
            # Construct the kernel projector
            AAt=np.dot(d,d.transpose())
            AAti=np.linalg.pinv(AAt)
            AtAAti=np.dot(d.transpose(),AAti)
            projector=np.eye(d.shape[1])-np.dot(AtAAti,d)
            
            # Apply the kernel projector
            gs=np.dot(projector,asg)

            # Deserialize
            globalsection=self.deserializeAssignment(gs,activeCells=ks,assignment=assignment)
        else:
            raise NotImplementedError('Invalid method')
        return globalsection
    
    
    def deserializeAssignment(self,vect,activeCells=None,assignment=None):
        """Transform a vector of values for a numeric-valued sheaf into an assignment as a Section instance(Note: this is really a helper method and should generally not be used by external callers).  Inactive cells are filled from another assignment that's optionally supplied"""
        if not self.isNumeric():
            raise TypeError('Cannot deserialize an assignment vector for a non-numeric sheaf')
    
        scs=[]
        idx=0

        for i in range(len(self.cells)):
            if (activeCells is None) or (i in activeCells): # If the cell is active, pull its value from the vector
                if self.cells[i].stalkDim > 0:
                    scs.append(SectionCell(support=i,value=vect[idx:idx+self.cells[i].stalkDim]))
                    idx+=self.cells[i].stalkDim
            elif assignment is not None: # If the cell is not active, pull its value from the given assignment
                for cell in assignment.sectionCells:
                    if i == cell.support:
                        scs.append(cell)
                    
        return Section(scs)
    
    def deserializeAssignment_ga(self, vect, id_len):
        #write a new assignment from the individual so that one can use maximal extend.
        new_assignment = []
        start_index = 0
        for i in range(len(id_len)):
            new_assignment.append(SectionCell(support=id_len[i][0], value=vect[(start_index):(start_index+id_len[i][1])]))
            start_index += id_len[i][1]
        
        new_assignment = Section(new_assignment)
        
        return new_assignment

    def serializeAssignment(self,assignment,activeCells=None):
        """Transform a partial assignment in a Section instance into a vector of values"""
        if not self.isNumeric():
            raise TypeError('Cannot serialize an assignment vector for a non-numeric sheaf')

        x0 = np.zeros((sum([c.stalkDim for i,c in enumerate(self.cells) if ((activeCells is None) or (i in activeCells))])),dtype=assignment.sectionCells[0].value.dtype)

        # If any components are bounded, collect the bounds (later)
        bounded=False
        bounds=None
        if activeCells is None:
            activeCells = range(len(self.cells))
        for i in activeCells:
            if self.cells[i].bounds is not None:
                bounded=True
                bounds=[]
                break

        # Figure out cell boundaries in vector, and collect their bounds if present
        idx=0
        idxarray=[]
        for i in activeCells:
            if self.cells[i].stalkDim > 0:
                idxarray.append(idx)
                for cell in assignment.sectionCells:         # Pack data into vector.  If there are multiple values assigned, the one appearing last is used
                    if cell.support == i: 
                        x0[idx:idx+self.cells[i].stalkDim]=cell.value
                idx+=self.cells[i].stalkDim
                if bounded:
                    if self.cells[i].bounds is None:
                        bounds+= [(None,None)]*self.cells[i].stalkDim
                    else:
                        bounds.extend(self.cells[0].bounds)
        
        if bounded:
            bounds = tuple(bounds)

        return x0,bounds
                
    
    def optimize_SLSQP(self, assignment, activeCells=None, testSupport=None, tol=1e-5):
        """
        Compute the nearest global section to a given assignment using 
        scipy.optimize.minimize. When there are constraints specified, 
        scipy.optimize.minimize defaults to using SLSQP.
        Based on:
            Kraft, D. A software package for sequential quadratic programming. 1988. 
            Tech. Rep. DFVLR-FB 88-28, DLR German Aerospace Center, 
            Institute for Flight Mechanics, Koln, Germany.
        """
        initial_guess, bounds = self.serializeAssignment(assignment,activeCells)
        res=scipy.optimize.minimize( fun = lambda sec: ((self.assignmentMetric(assignment,self.deserializeAssignment(sec,activeCells,assignment), testSupport=testSupport))),
                                    x0 = initial_guess,
                                    method = 'SLSQP', 
                                    bounds = bounds,
                                    constraints = ({'type' : 'eq',
                                                    'fun' : lambda asg: self.consistencyRadius(self.deserializeAssignment(asg,activeCells,assignment),testSupport=testSupport)}), 
                                    tol = tol, 
                                    options = {'maxiter' : int(100), 'disp' : True})
        globalsection = self.deserializeAssignment(res.x,activeCells,assignment)
        print res.items()
        return globalsection
    
<<<<<<< HEAD
    
    
    
    def ga_optimization_function(self,  space_des_2_opt, assignment,individual,activeCells=None,testSupport=None, tol=1e-5):
=======
    def ga_optimization_function(self,  space_des_2_opt, assignment,individual):
>>>>>>> 2ad3dff7
        """Write the function for the genetic algorithm to optimize similar to fun for scipy.optimize.minimize"""
        
        #Assign a high cost to eliminate individuals with nans from the population
        if np.any(np.isnan(individual)):
            cost = 1e100
            cost = -cost
            
        else:
            #write a new assignment from the individual so that one can use maximal extend.
            multiassign = False
            
            new_assignment = []
            start_index = 0
            for i in range(len(space_des_2_opt)):
                new_assignment.append(SectionCell(support=space_des_2_opt[i][0], value=individual[(start_index):(start_index+space_des_2_opt[i][1])]))
                start_index += space_des_2_opt[i][1]
                
                
            if activeCells is not None:
                for sec in assignment.sectionCells:
                    if not (sec.support in activeCells):
                        new_assignment.append(sec)
                        multiassign=True
                
        
            new_assignment = Section(new_assignment)
        
            #start of optimization function
            new_assignment = self.maximalExtend(new_assignment,multiassign=multiassign,tol=1e-5)
        
            cost = self.assignmentMetric(assignment, new_assignment, testSupport=testSupport)
            
            #If consistency is not guarenteed force consistency check
            #TBD: verify neccessity
            #if activeCells != None:
            #Constrain value by the consistencyRadius (Note: min is 0)
            t0 = time.clock()
            radii = self.consistencyRadius(new_assignment)
            t1 = time.clock()
            
            t_finish = t1-t0
            print t_finish
            
            if radii < tol:
                pass
            else:
                cost = cost+(radii)**2   
            
            
            #Sum to formulate cost (NOTE: GA maximizes instead of minimizes so we need a negative sign)
            cost = -cost
        return (float(cost),)
        

    
    def optimize_GA(self, assignment, tol=1e-5, activeCells=None, testSupport=None, initial_pop_size=100, mutation_rate = .3, num_generations=100 ,num_ele_Hallfame=1, initial_guess_p = None):
        """
        Compute the nearest global section to a given assignment using 
        a genetic algorithm. 
        The current implementation forces the assignment to have bounds on every element
        
        Inputs:
            assignment - the initial assignment that the selection function compares guess against for consistency
            tol - the maximum distance for two items to be considered the same
            initial_pop_size - the number of individuals in the starting population
            mutation_rate - the proportion of the offspring (newly created individuals each round) that are from mutations rather
                            than mating
            num_generations - the number of iterations that the genetic algorithm runs
            num_ele_Hallfame - the number of top individuals that should be reported in the hall of fame (hof)
            
        Outputs:
            pop - the final population of the algorithm
            stats - the statistics on the fitness of the final population
            hof - the fittest individual
            opt_sp_id_len - the space the algorithm is optimizing over
        
        """
        ##########################################################################################
        # Helper Functions for Algorithm
        ##########################################################################################
        
        #add as a potential selection function to match Matlab GA
        def selnormGeom(individuals, k, prob_sel_best= 0.08, fit_attr="fitness"):
            #NormGeomSelect is a ranking selection function based on the normalized
            #geometric distribution.  
            
            #Modified from the Matlab version into the style of DEAP

            q = prob_sel_best   # Probability of selecting the best
            n = len(individuals)  # Number of individuals in pop
            
            
            chosen = [] #editted the structure of th output to reflect the structure of pysheaf
            fit = np.zeros((n,1))  #Allocates space for the prop of select
            x = np.zeros((n,2))    #Sorted list of id and rank
            x[:, 0] = range(n,0,-1) # Get original location of the element
            to_sort = zip(individuals, range(n)) #need to keep original index associated
            s_inds = sorted(to_sort, key= lambda ind: getattr(ind[0], fit_attr).values[0]) #Sort by the fitnesses
            x[:, 1] = [b for a,b in s_inds]
            r =q/(1-((1-q)**n))  # normalize the distribution, q prime
            for ind in range(n):  #Generate the probability of selection
                ind_fit = int(x[ind,1])
                fit[ind_fit] = r*((1-q)**(x[ind, 0]-1))
            fit = np.cumsum(fit)  # Calculate the cummulative prob. function
            rnums = sorted([random.random() for nn in range(n)])  # Generate n sorted random numbers
            fitIn = 0
            new_In = 0
            unique = []
            while new_In < k:
                if rnums[new_In] < fit[fitIn]:
                    unique.append(fitIn)
                    chosen.append(individuals[fitIn]) #Select the fitIn individual
                    new_In += 1  # Looking for next new individual
                else:
                    fitIn += 1 # Looking at next potential selection
            
            return chosen 
        
        #Define functions similar to Matlab optimization functionality
        def arithXover(ind1, ind2):
            for i, (x1, x2) in enumerate(zip(ind1, ind2)):
                gamma = random.random()
                ind1[i] = (1. - gamma) * x1 + gamma * x2
                ind2[i] = gamma * x1 + (1. - gamma) * x2

            return ind1, ind2
            
        #Define a function to do the mutation of the elements from a floating point perspective
        def mutUniformFloat(individual, low, up, indpb):
            """Mutate an individual by replacing attributes, with probability *indpb*,
            by a integer uniformly drawn between *low* and *up* inclusively.
            
            :param individual: :term:`Sequence <sequence>` individual to be mutated.
            :param low: The lower bound or a :term:`python:sequence` of
                        of lower bounds of the range from wich to draw the new
                        integer.
            :param up: The upper bound or a :term:`python:sequence` of
                       of upper bounds of the range from wich to draw the new
                       integer.
            :param indpb: Independent probability for each attribute to be mutated.
            :returns: A tuple of one individual.
            """
            size = len(individual)
            if len(low) < size:
                raise IndexError("low must be at least the size of individual: %d < %d" % (len(low), size))
            elif len(up) < size:
                raise IndexError("up must be at least the size of individual: %d < %d" % (len(up), size))
            
            for i, xl, xu in zip(xrange(size), low, up):
                if random.random() < indpb:
                    individual[i] = random.uniform(xl, xu)
            
            return individual,
        
        ###################################################################################################
        #Beginning of Algoithm Run
        ###################################################################################################
        
        
        
        
        #Get the spaces to optimize over while saving their indices in the complex and length as well as the bounds
        bounds = []
        opt_sp_id_len = [] #stores the cell id and 
        
        for cell in self.cells:
            if activeCells is None:
                #Use the 0-dimension cells in sheaf
                active = not any([alt_cell.isCoface(int(cell.id)) for alt_cell in self.cells if alt_cell.id != cell.id]) #should be done differently for speed
            else:
                #Use the cells denoted as active in sheaf
                active = False
                if int(cell.id) in activeCells:
                    active = True
                    
            if active:
                opt_sp_id_len.append((int(cell.id), cell.stalkDim))
                if cell.bounds !=None:
                    #Ensure that the length of the specfied bounds is equivalent to the stalkDim
                    if len(cell.bounds) == cell.stalkDim:
                        bounds.extend(cell.bounds)
                    else:
                        raise ValueError("Not all bounds specified")
                else:
                    bnds=[]
                    #This will not work (error out if stalkDim = None) however why are you trying to optimize over an empty cell
                    for x in range(cell.stalkDim):
                        bnds.append(tuple([None, None]))
                    bounds.extend(bnds)            
        
        
        #Create initial guess if that index is specfied for that section
        initial_guess = [[0 for j in range(opt_sp_id_len[i][1])] for i in range(len(opt_sp_id_len))]
        for section in assignment.sectionCells:
            id_list = [opt_sp_id_len[i][0] for i in range(len(opt_sp_id_len))]
            # all ids should be unique, enabling the the use of index
            try:
                ind = id_list.index(section.support)
                #This needs to be double checked that it is working properly
                #section.value needs to be a a numpy array
                initial_guess[ind] = section.value
                
            except ValueError:
                pass
            
        
        initial_guess_restructure = []
        for i in range(len(initial_guess)):
            initial_guess_restructure.extend(initial_guess[i])
        initial_guess = np.array(initial_guess_restructure)
        
        
        #Make the Initial guess none if section was empty
        if np.array_equal(initial_guess, np.zeros_like(initial_guess)):
            initial_guess = None
            
        #Ensure that any assigned individual to the initial population is the correct length
        #Needs to be modified to take either an array or an set of Sections
        
        #Deserialize initial_guess_p if it is expressed as a section
        if isinstance(initial_guess_p, Section):
            setOfArrays = [[] for r in range(len(opt_sp_id_len))]
            setActiveCells = [s[0] for s in opt_sp_id_len]
            for sec in initial_guess_p.sectionCells:
                if sec.support in setActiveCells:
                    ind_opt = (np.abs(np.array(setActiveCells) - sec.support)).argmin()
                    if np.size(sec.value) == opt_sp_id_len[ind_opt][1]:
                        setOfArrays[ind_opt] = sec.value
                    else:
                        initial_guess_p = None
                        break
                else:
                    warnings.warn("initial_guess_p does not contain a sectionCell for every activeCell")
                    initial_guess_p = None
                    break
            
            #Pull all the section values into a single array
            #TBD: Try to streamline
            if initial_guess_p != None:
                initial_guess_p = np.array([])
                for a_i in setOfArrays:
                    initial_guess_p = np.hstack((initial_guess_p, a_i))
                
        else:
            #Keep original functionality
            if np.any(initial_guess_p):
                if np.size(initial_guess_p) != self.cells[0].stalkDim:
                    initial_guess_p = None
        
        
        #Start of unique to the genetic algorithm
        creator.create("FitnessMax", base.Fitness, weights=(1.0,))
        creator.create("Individual", np.ndarray, fitness=creator.FitnessMax)
        
        toolbox = base.Toolbox()

        
        
        #seq_func forces the initial population to be generated randomly within the bounds
        seq_func = []
        for bnds in bounds:
            if bnds[0] != None and bnds[1] != None:
                seq_func.append(partial(random.uniform, bnds[0], bnds[1]))
            elif bnds[0] == None and bnds[1] == None:
                seq_func.extend([lambda:(1/(1-random.random()))-1]) #maps [0,1) to [0, inf)
            elif bnds[0] == None:
                multiply_bnds1 = partial(np.multiply, bnds[1])
                seq_func.extend([lambda:(-1/(1-random.random()) + 1 + multiply_bnds1(1.0))])
                #seq_func.extend([lambda:(random.randrange(copy.deepcopy(bnds[1])))]) #need to check actual opperation of randrange without a start
            else:
                multiply_bnds0 = partial(np.multiply, bnds[0])
                seq_func.extend([lambda: (1/(1-random.random()))-1 + multiply_bnds0(1.0)])
                #seq_func.extend([lambda:(-1*random.randrange(copy.deepcopy(bnds[0])) + 2*copy.deepcopy(bnds[0]))])
        
        #specify a population within the bounds
        toolbox.register("individual", tools.initCycle, creator.Individual, seq_func, n=1)
        toolbox.register("population", tools.initRepeat, list, toolbox.individual)
        
        

            
        #Include the initial guess in the population, otherwise register the population
        if not np.any(initial_guess) and not np.any(initial_guess_p):
            #specify a population without including an initial guess
            pop = toolbox.population(n=initial_pop_size)
        elif not np.any(initial_guess) and np.any(initial_guess_p):
            pop = toolbox.population(n=(initial_pop_size-1))
            initial_g = creator.Individual(initial_guess_p)
            pop.insert(0, initial_g)
        elif np.any(initial_guess) and not np.any(initial_guess_p):
            pop = toolbox.population(n=(initial_pop_size-1))
            initial_g = creator.Individual(initial_guess)
            pop.insert(0, initial_g)    
        else:
            #specify a population within the bounds that includes the initial guess
            pop = toolbox.population(n=(initial_pop_size-2))
            initial_g = creator.Individual(initial_guess)
            pop.insert(0, initial_g)
            initial_g = creator.Individual(initial_guess_p)
            pop.insert(0, initial_g)   
            
        #Define a function to calculate the fitness of an individual
        cost = partial(self.ga_optimization_function, opt_sp_id_len, assignment, activeCells=activeCells, testSupport=testSupport)
        toolbox.register("evaluate", cost)
        
        #Define the upper and lower bounds for each attribute in the optimization
        lower_bounds = []
        upper_bounds = []
        for i,bnds in enumerate(bounds):
            if bnds[0] is not None:
                lower_bounds.append(float(bnds[0]))
            else:
                warnings.warn("Bounds not specified on an activeCell")
                if initial_guess_p is not None:
                    lower_bounds.append(initial_guess_p[i]-100*initial_guess_p[i])
                else:
                    raise ValueError("Initial guess can't be turned into bounds")
            if bnds[1] is not None:
                upper_bounds.append(float(bnds[1]))
            else:
                warnings.warn("Bounds not specified on an activeCell")
                if initial_guess_p is not None:
                    upper_bounds.append(initial_guess_p[i]+100*initial_guess_p[i])
                else:
                    raise ValueError("Initial guess can't be turned into bounds")
                
                
         #Old Bounds Definition       
#        lower_bounds = [float(bnds[0]) for bnds in bounds]
#        upper_bounds = [float(bnds[1]) for bnds in bounds]
        
        #Define the function to do the mating between two individuals in the previous population
        #Note: Any toolbox.register that are commented out are other possibilities for the function
        
#        
        
        #Note: eta =Crowding degree of the crossover. A high eta will produce children resembling to their parents, while a small eta will produce solutions much more different
        #indpb = the probability of each attribute to be mutated
        #toolbox.register("mate", tools.cxSimulatedBinaryBounded, low=lower_bounds, up=upper_bounds, eta=20.0)
        #toolbox.register("mate", tools.cxSimulatedBinary, eta=10)
        #toolbox.register("mate", tools.cxUniform, indpb = .3)
        toolbox.register("mate", arithXover)
        
        #Define a function to do the mutation for an individual in the next generation
        toolbox.register("mutate", mutUniformFloat, low=lower_bounds, up=upper_bounds, indpb=mutation_rate)
        #toolbox.register("mutate", tools.mutUniformInt, low=lower_bounds, up=upper_bounds, indpb=mutation_rate) #Bounds must be integers to utilize
        #toolbox.register("mutate", tools.mutPolynomialBounded, low=lower_bounds, up=upper_bounds, eta=20.0, indpb=1.0/30.0)
        
        #Define a function to do the selection of individuals 
        #toolbox.register("select", tools.selNSGA2)
        #toolbox.register("select", tools.selBest)
        #toolbox.register("select", tools.selTournament, tournsize=15)
        #toolbox.register("select", tools.selAutomaticEpsilonLexicase)
        toolbox.register("select", selnormGeom, prob_sel_best=0.08)
        
        #Set up the hallof fame in order to report the best individual
        hof = tools.HallOfFame(num_ele_Hallfame, similar=np.array_equal)
    
        
        #Get statistics for each generation in the genetic algoritm
        stats = tools.Statistics(lambda ind: ind.fitness.values)
        stats.register("avg", np.mean)
        stats.register("std", np.std)
        stats.register("min", np.min)
        stats.register("max", np.max)
        
        #Define an algorithm to structure the iteration through generations
        algorithms.eaMuPlusLambda(pop, toolbox, mu = (3*initial_pop_size), lambda_=(3*initial_pop_size), cxpb=0.5, mutpb=0.5, ngen=num_generations, stats=stats,
                        halloffame=hof) #mu and lambda are only the same because of the normGeomSelect

        globalsection = self.deserializeAssignment_ga(hof[0], opt_sp_id_len)
        return globalsection
            


    def partitionAssignment(self,assignment,tol=1e-5):
        """Take an assignment to some cells of a sheaf and return a collection of disjoint maximal sets of cells on which this assignment is a local section"""
        # Extend assignment to all cofaces
        assignment=self.maximalExtend(self,assignment,multiassign=False)

        # Filter the cofaces into a cell complex in which the only attachments that are included as those whose data in the sheaf are consistent
        cells=[]
        for i,c in enumerate(self.cells):
            found=False
            for s in assignment.sectionCells:
                if s.support == i:
                    val=s.value
                    found=True
                    break
            if found:
                cofaces=[]
                for cf in c.cofaces:
                    vv=cf.restriction(val)
                    for s in assignment.sectionCells:
                        if s.support == cf.index and np.all(np.abs(vv-s.value)) < tol:
                            cofaces.append(cf)
                            break

                cells.append(Cell(c.dimension,c.compactClosure,cofaces))
            else:
                cells.append(Cell(c.dimension,c.compactClosure,cofaces=[]))

        cplx=CellComplex(cells)

        # Compute the components of the complex
        return cplx.components()

    def smoothness(self,assignment):
        """ returns the open world smoothness Entropy/log2(number of sections) """
        partition = self.partitionAssignment(assignment)
        arr = [len(x) for x in partition]
        n = sum(arr)*1.0
        m = len(arr)
        if (n==0 or m==1):
            return 1
        else:
            f = [x/n for x in arr]
            E = sum([p*np.log2(p) for p in f])
            return -E/np.log2(m)

    def dispersion(self,assignment):
        """ returns a measure on dispersion on the number of sections to number of 0-cells """
        partition = self.partitionAssignment(assignment)
        arr = [len(x) for x in partition]
        n = sum(arr)*1.0
        m = len(arr)
        if (n==0):
            return 0
        return np.log2(m)/np.log2(n)

    def pushForward(self,targetComplex,map):
        """Compute the pushforward sheaf and morphism along a map"""

        sheafCells=[]
        mor=[]
        # Loop over cells in the target cell complex
        for cidx in range(len(targetComplex.cells)):
            c=targetComplex.cells[cidx]

            # Compute which cells are in the preimage of this cell
            bigPreimage=[d for d,r in map if r==cidx]

            # For each cell, compute map on global sections over the star
            # along each attachment
            cfs=[]
            for cf in c.cofaces:
                smallPreimage=[d for d,r in map if r==cf.index]
                rest=self.localRestriction(self.starCells(bigPreimage),
                    self.starCells(smallPreimage))
                cfs.append(SheafCoface(index=cf.index,
                    orientation=cf.orientation,restriction=rest))

            mor.append(SheafMorphismCell(bigPreimage,
                [LinearMorphism(self.localRestriction(self.starCells(bigPreimage),[d])) for d in bigPreimage]))
            if cfs:
                sheafCells.append(SheafCell(c.dimension,cfs,c.compactClosure))
            else:
                ls,m=self.localSectional(self.starCells(bigPreimage))
                sheafCells.append(SheafCell(c.dimension,[],c.compactClosure,stalkDim=ls.cobetti(0)))

        return Sheaf(sheafCells),SheafMorphism(mor)

    def flowCollapse(self):
        """Compute the sheaf morphism to collapse a sheaf to a flow sheaf over the same space"""

        # Generate the flow sheaf
        fs=FlowSheaf(self)

        mor=[]
        for i in range(len(self.cells)):
            c=self.cells[i]

            # If a vertex, collapse by composing edge morphism with restrictions
            if c.dimension==0:
                map=np.zeros((0,c.stalkDim))
                for j in range(len(c.cofaces)-1):
                    cf=c.cofaces[j]
                    map=np.vstack((map,np.sum(cf.restriction.matrix,axis=0)))

                mor.append(SheafMorphismCell([i],[LinearMorphism(map)]))
            else:
                # If an edge, collapse by summing
                mor.append(SheafMorphismCell([i],[LinearMorphism(np.ones((1,c.stalkDim)))]))

        return fs,SheafMorphism(mor)

    
    

class AmbiguitySheaf(Sheaf):
    def __init__(self,shf1,mor):
        """Construct an ambiguity sheaf from two sheaves (over the same base) and a morphism between them"""

        cellsnew=[]
        for i in range(len(shf1.cells)):
            c=shf1.cells[i]

            # New cell has same dimension, compactness,
            # Stalk is the kernel of the component map there
            # Restrictions come from basis change on each restriction
            K=kernel(mor.morphismCells[i].maps[0].matrix)
            stalkDim=K.shape[0]
            cfnew=[]
            for cf in shf1.cells[i].cofaces:
                S=cf.restriction.matrix
                L=kernel(mor.morphismCells[cf.index].maps[0].matrix)
                R=np.linalg.lstsq(L,np.dot(S,K))
                cfnew.append(SheafCoface(index=cf.index,
                    orientation=cf.orientation,
                    restriction=R))

            cellsnew.append(SheafCell(dimension=c.dimension,
                compactClosure=c.compactClosure,
                stalkDim=stalkDim,
                cofaces=cfnew))

        Sheaf.__init__(self,cellsnew)

class LocalHomologySheaf(Sheaf):
    def __init__(self,cellcomplex,k):
        shcells=[]

        for i,c in enumerate(cellcomplex.cells):
            shcells.append(SheafCell(c.dimension,
                                     compactClosure=c.compactClosure,
                                     stalkDim=cellcomplex.localHomology(k,[i]).shape[1],
                                     cofaces=[SheafCoface(index=cf.index,
                                                          orientation=cf.orientation,
                                                          restriction=cellcomplex.inducedMapLocalHomology(k,i,cf.index))
                                              for cf in c.cofaces]))
        Sheaf.__init__(self,shcells)

# Poset sheaves
class ChainSheaf(Poset,Sheaf):
    def __init__(self,poset):
        """Sheaf of chains of a poset or directed graph"""

        shcells=[]
        for i,c in enumerate(poset.cells):
            chains=poset.maximalChains(i)
            shcells.append(SheafCell(c.dimension,
                                     compactClosure=c.compactClosure,
                                     stalkDim=len(chains),
                                     cofaces=[SheafCoface(index=cf.index,
                                                          orientation=cf.orientation,
                                                          restriction=subchainMatrix(chains,
                                                                                       poset.maximalChains(cf.index)))
                                              for cf in c.cofaces]))

        Sheaf.__init__(self,shcells)


class FlagComplex(AbstractSimplicialComplex):
    
    def __init__(self, graph, maxdim=None):
        '''Create an Cell Complex from an undirected graph, networkx graph or list of edges by creating cells
        from any n fully connected components'''
              
              
        #Determine input type
        if isinstance(graph, nx.classes.graph.Graph):
            toplexes = list(nx.find_cliques(graph))
            
            #Sort for consistency when testing
            toplexes = sorted([sorted(ele) for ele in toplexes])
            
            AbstractSimplicialComplex.__init__(self,toplexes, maxdim=maxdim)
            
        elif isinstance(graph, list):
            none_edgs_ind = [ind for ind in range(len(graph)) if (graph[ind][0] is None) or (graph[ind][1] is None)]
            none_edgs = [graph[ind] for ind in none_edgs_ind]
            not_none_edgs = [graph[ind] for ind in range(len(graph)) if ind not in none_edgs_ind]
            
            #redefine the graph
            graph = nx.Graph(not_none_edgs)
            toplexes = list(nx.find_cliques(graph))
            
            #Sort for consistency when testing
            toplexes = sorted([sorted(ele) for ele in toplexes])
            
            toplexes.extend(none_edgs)
            
            #Instantiate the Abstract Simplicial Complexes
            AbstractSimplicialComplex.__init__(self, toplexes, maxdim=maxdim)
            
        elif isinstance(graph, UndirectedGraph):
            cmplx = [graph.cells[i].name for i in range(len(graph.cells))]
            
            edges = [ind for ind in range(len(cmplx)) if (len(cmplx[ind]) == 2)]
            nodes = [ind for ind in range(len(cmplx)) if (len(cmplx[ind]) == 1)]
            
            none_edgs_ind = [ind for ind in edges if ((cmplx[ind][0] is None) or (cmplx[ind][1] is None))]
            none_edgs = [cmplx[ind] for ind in none_edgs_ind]
            if none_edgs_ind != []:
                not_none_edgs = [cmplx[ind] for ind in range(len(cmplx)) if ind not in none_edgs_ind]
            else:
                not_none_edgs = [cmplx[ind] for ind in edges]
                
            
            #redefine the graph
            graph = nx.Graph(not_none_edgs)
            graph.add_nodes_from([cmplx[ind][0] for ind in nodes])
            toplexes = list(nx.find_cliques(graph))
            
            #Sort for consistency when testing
            toplexes = sorted([sorted(ele) for ele in toplexes])

            toplexes.extend(none_edgs)
            
            
            #Instantiate the Abstract Simplicial Complexes
            AbstractSimplicialComplex.__init__(self, toplexes, maxdim=maxdim)
        
        else:
            raise TypeError('graph needs to be a list of edges, a networkx graph, or an instance of the Undirected Graph Class')
                                         
class Graph(CellComplex):
    
    def __init__(self, edges, vertices, orientation=False, vertex_capacity=-1):
        '''Create a cell complex from a list of nodes and edges, nodes and edges must also be in list format, should always be called though directed or undirected graph'''
         #Define common graph attributes
        self.number_edges = len(edges)
        self.number_vertices = len(vertices)
        
         
         # Loop over edges, creating cells for each
        try:            
            capacity = True
        except:
            capacity = False
        compcells=[]
        for i in range(len(edges)):
            compcells.append(Cell(dimension=1,
                                  compactClosure=(edges[i][0] is not None) and (edges[i][1] is not None)))
            compcells[-1].vertex_label=None
            compcells[-1].name = [edges[i][0], edges[i][1]]
            if capacity:
                try: # Add capacity if specified
                    compcells[-1].capacity = edges[i][2]
                except:
                    pass

        # Loop over vertices, creating cells for each
        for ind in range(len(vertices)):
            i = vertices[ind][0]
            # Collect cofaces
            cfs=[j for j in range(len(edges)) if edges[j][0]==i or edges[j][1]==i]
            # Compute orientations of each attachment
            orient=[]
            cofaces=[]
            if orientation:
                for j in range(len(cfs)):
                    if edges[cfs[j]][0]==i:
                        orient.append(-1)
                    else:
                        orient.append(1)
                    cofaces.append(Coface(cfs[j],orient[j]))
            else:
                for j in range(len(cfs)):
                    orient.append(None)
                    cofaces.append(Coface(cfs[j],orient[j]))

            compcells.append(Cell(dimension=0,
                                  compactClosure=True,
                                  cofaces=cofaces))
            if capacity:
                compcells[-1].capacity=vertex_capacity
            compcells[-1].vertex_label=i
            compcells[-1].name=[i]

        CellComplex.__init__(self,compcells)
            
    
class UndirectedGraph(Graph):
    
    def __init__(self, graph):
        '''
        Create an Cell Complex from an undirected graph
        Note: This class assumes that the graph at initialization is a networkx
              graph or a list of edges.
              Any homology calculations can also not be done on this class as
              no orientation is specified.
        '''
                      
        #Determine input type
        if isinstance(graph, nx.classes.graph.Graph):
            none_edgs = []
        elif isinstance(graph, list):
            none_edgs_ind = [ind for ind in range(len(graph)) if (graph[ind][0] is None) or (graph[ind][1] is None)]
            none_edgs = [graph[ind] for ind in none_edgs_ind]
            not_none_edgs = [graph[ind] for ind in range(len(graph)) if ind not in none_edgs_ind]
            
            #redefine the graph
            graph = nx.Graph(not_none_edgs)
        else:
            raise TypeError('graph needs to be a list of edges or a networkx graph')
            
            
        #Store Graph Metrics
        self.graphDensity = nx.density(graph)
        self.graphDegreeHistogram = nx.degree_histogram(graph)
        self.graphAdjacencySpectrum = nx.adjacency_spectrum(graph)
        self.graphLaplacianSpectrum = nx.laplacian_spectrum(graph)
        
        #Construct the Cell Complex from a networkX graph         
        verts = graph.nodes()
        edges = graph.edges()
            
        edges = [list(ed) for ed in edges]
        edges.extend(none_edgs)
        verts = [[v] for v in verts]
            
        #Sort the edges and vertices for consistency (needed to pass testing/but may add a significant amount of time on large complexs)
        edges = sorted([sorted(itm) for itm in edges])
        verts = sorted([sorted(itm) for itm in verts])
        
        Graph.__init__(self, edges, verts)
        
    def homology(self,k,subcomplex=None,compactSupport=False,tol=1e-5):
        raise Exception('Homolgy cannot be computed for Undirected Graph Class as no orientation is specified.')
            

# Flow sheaves
class DirectedGraph(Graph):
    
    def __init__(self, graph, vertex_capacity=-1):
        """Create a cell complex from a directed graph description, which is a list of pairs (src,dest) or triples (src,dest,capacity) of numbers representing vertices.
        The vertex labeled None is an external connection
        Cells are labeled as follows:
         First all of the edges (in the order given),
         then all vertices (in the order they are given; not by their numerical
         values)"""

        # Construct list of vertices
        verts=[]
        for ed in graph:
            s=ed[0]
            d=ed[1]
            if s is not None:
                verts.append(s)
            if d is not None:
                verts.append(d)
        verts=list(set(verts))
        verts = [[v] for v in verts]

        #Construct the 
        edges = graph
        edges = [list(ed) for ed in edges]
            
        #Sort the edges and vertices for consistency (needed to pass testing/but may add a significant amount of time on large complexs)
        edges = sorted([itm for itm in edges])
        verts = sorted([itm for itm in verts])

        Graph.__init__(self, edges, verts, orientation=True, vertex_capacity=-1)

    def findPath(self,start,end,history=[]):
        """Find a path from specified start cell to end cell
Cell attribute .capacity_left specifes whether the cell can be used"""
        if start == end:
            return history+[end]

        # Initialize the capacities used, if unavailable
        for c in self.cells:
            if not hasattr(c,'capacity_left'):
                c.capacity_left = 1

        if self.cells[start].dimension == 0:
            # Compute list of outgoing edges
            for cf in self.cells[start].cofaces:
                if cf.orientation == -1 and cf.index not in history and self.cells[cf.index].capacity_left:
                    ch=self.findPath(cf.index,end,history+[start])

                    if ch:
                       return ch
            return None
        else:
            # Locate vertices which this edge is pointing into
            fs=[i for i in range(len(self.cells)) if self.cells[i].isCoface(start,1)]
            # Is there is a vertex with remaining capcity?
            if fs and fs[0] not in history and self.cells[fs[0]].capacity_left:
                return self.findPath(fs[0],end,history+[start])
            else: # No such vertex
                return None

    def maxFlow(self,start,end):
        """Compute the maximal flow through a graph using Ford-Fulkerson algorithm.  Cell attribute .capacity specifies the number of times the cell can be used.  The default capacities are 1 for edges, infinity for vertices, which results in finding all edge-disjoint paths."""
        # Initialize the capacities on intermediate cells
        for c in self.cells:
            try: # ... to use requested capacities
                c.capacity_left = c.capacity
            except: # if no capacity specified
                if c.dimension == 0: # Vertices get infinite capacity
                    c.capacity_left=-1
                else: # Edges get capacity 1
                    c.capacity_left = 1

        # Initialize start/end cell capacities to be infinite
        self.cells[start].capacity_left=-1
        self.cells[end].capacity_left=-1

        # Search for paths
        chains=[]
        ch=self.findPath(start,end)
        while ch:
            # Add list of chains
            chains+=[ch]

            # Delete capacities from the cells in this chain
            for i in ch:
                self.cells[i].capacity_left -= 1

            # Find the next chain
            ch=self.findPath(start,end)

        return chains

    def maximalChains(self,start,history=[]):
        """Compute a list of maximal chains beginning at a cell"""

        if self.cells[start].dimension == 0:
            # Compute list of outgoing edges
            cfs=[cf for cf in self.cells[start].cofaces
                if cf.orientation == -1 and not cf.index in history]
            if cfs: # There are outgoing edges, loop over them
                chains=[self.maximalChains(cf.index,history+[start])
                        for cf in cfs]
                lst=[]
                for ch in chains:
                    lst+=ch
                return lst
            else: # No outgoing edges, so this vertex is terminal
                return [history+[start]]
        else:
            # Locate vertices which this edge is pointing into
            fs=[i for i in range(len(self.cells)) if self.cells[i].isCoface(start,1)]
            # Is there is a vertex with remaining capcity
            if fs and not fs[0] in history:
                return self.maximalChains(fs[0],history+[start])
            else: # No such vertex
                return [history+[start]]

    def coveringSpace(self,sheets,partial=False):
        """Create a directed graph that is a covering space of this one with the specified number of sheets"""
        # Construct new edge set
        edges=[c for c in self.cells if c.dimension == 1]
        newcells=edges*sheets
        edgeidx=[idx for idx in range(0,len(self.cells))
                 if self.cells[idx].dimension==1]

        # Decompactify edges on request
        if partial:
            for i in range(0,len(edges)):
                newcells[i].compactClosure=False

        # Construct new vertex set
        for c in self.cells:
            if c.dimension == 0:
                for i in range(0,sheets):
                    if i == sheets-1 and partial:
                        break # Skip last vertex copy if requested

                    # Remap cofaces
                    cofaces=[Coface((edgeidx.index(cf.index)+
                                     (i+(1-cf.orientation)/2)*len(edges))
                                    %(len(edges)*sheets),
                                    cf.orientation)
                             for cf in c.cofaces]
                    newcells.append(Cell(dimension=0,
                                         compactClosure=True,
                                         cofaces=cofaces))

        return CellComplex(newcells)

def erdosRenyiDirectedGraph(nvert,prob):
    """Create a random graph with nvert vertices and probability of an edge prob"""
    return DirectedGraph([(a,b) for a in range(nvert)+[None]
                          for b in range(nvert)+[None]
                          if random.random() < prob and (a is not None or b is not None)])

class FlowSheaf(Sheaf,DirectedGraph):
    def __init__(self,graph):
        """Create a flow sheaf from a directed graph"""

        sheafcells=[]
        for c in graph.cells:
            cofaces=[]
            j=0
            for cf in c.cofaces:
                # Compute restrictions
                if j in range(len(c.cofaces)-1):
                    rest=np.matrix([m==j for m in range(len(c.cofaces)-1)],dtype=int)
                else:
                    rest=np.matrix([cf.orientation for cf in c.cofaces][0:-1])

                cofaces.append(SheafCoface(index=cf.index,orientation=cf.orientation,restriction=rest))
                j+=1

            if cofaces:
                sheafcells.append(SheafCell(dimension=c.dimension,
                                            compactClosure=c.compactClosure,
                                            cofaces=cofaces))
            else:
                sheafcells.append(SheafCell(dimension=c.dimension,
                                            compactClosure=c.compactClosure,
                                            cofaces=[],
                                            stalkDim=1))

        Sheaf.__init__(self,sheafcells)

class TransLineSheaf(Sheaf,DirectedGraph):
    def __init__(self,graph,wavenumber):
        """Create a transmission line sheaf from a directed graph, in which edges have been given a .length attribute"""

        # Default edge lengths
        for c in graph.cells:
            if c.dimension == 1:
                if c.compactClosure==False:
                    c.length=1
                try:
                    if c.length<0:
                        c.length=1
                except:
                    c.length=1

        sheafcells=[]

        for c in graph.cells:
            cofaces=[]

            if c.dimension == 0: # Edges have interesting restrictions
                n=len(c.cofaces)
                phaselist=[2/n for i in range(n)]
                for m in range(n):
                    if c.cofaces[m].orientation == -1:
                        rest=np.matrix([[i==m for i in range(n)],
                                          phaselist],
                                         dtype=complex)
                        rest[1,m]-=1
                        rest[1,:]*=np.exp(-1j*wavenumber*graph.cells[c.cofaces[m].index].length)
                    else:
                        rest=np.matrix([phaselist,
                                          [i==m for i in range(n)]],
                                         dtype=complex)
                        rest[0,m]-=1
                        rest[0,:]*=np.exp(1j*wavenumber*graph.cells[c.cofaces[m].index].length)
                    cofaces.append(SheafCoface(index=c.cofaces[m].index,
                                               orientation=c.cofaces[m].orientation,
                                               restriction=rest))
            else: # All other faces have trivial restrictions
                n=2
                cofaces=[SheafCoface(index=cf.index,orientation=cf.orientation,restriction=LinearMorphism([])) for cf in c.cofaces]
            sheafcells.append(SheafCell(dimension=c.dimension,
                                        compactClosure=c.compactClosure,
                                        cofaces=cofaces,
                                        stalkDim=n))

        Sheaf.__init__(self,sheafcells)

class ConstantSheaf(Sheaf):
    def __init__(self,cells):
        """Construct a constant sheaf over a CellComplex"""
        sheafcells=[SheafCell(dimension=c.dimension,
                              compactClosure=c.compactClosure,
                              cofaces=[SheafCoface(index=cf.index,
                                                   orientation=cf.orientation,
                                                   restriction=np.matrix(1))
                                       for cf in c.cofaces],
                              stalkDim=1)
                    for c in cells]

        Sheaf.__init__(self,sheafcells)
        return

class SheafMorphismCell:
    def __init__(self,destinations=None,maps=None):
        """Specify destinations and maps for this cell's stalk under a morphism"""
        self.destinations=destinations
        self.maps=maps

class SheafMorphism:
    def __init__(self,morphismCells):
        """Construct a sheaf morphism as a list of component maps specified as SheafMorphismCells"""
        self.morphismCells=morphismCells

    def __mul__(self,other):
        """Composition of two sheaf morphisms"""
        morCells=[SheafMorphismCell(destinations=[selfdest for otherdest in mc.destinations for selfdest in self.morphismCells[otherdest].destinations],
                                    maps=[selfmap*othermap for otherdest,othermap in zip(mc.destinations,mc.maps) for selfdest,selfmap in zip(self.morphismCells[otherdest].destinations,self.morphismCells[otherdest].maps)]) for mc in other.morphismCells]
        return SheafMorphism(morCells)

# A local section
class SectionCell:
    def __init__(self,support,value,source=None):
        """Specify support cell indices and values in each cell stalk for a local section"""
        self.support=support
        self.value=value
        if source is None:
            self.source=support
        else:
            self.source=source

class Section:
    def __init__(self,sectionCells):
        self.sectionCells=sectionCells

    def support(self):
        """List the cells in the support of this section"""
        return {sc.support for sc in self.sectionCells}

    def extend(self,sheaf,cell,value=None,tol=1e-5):
        """Extend the section to another cell; returns True if successful"""
        
        # If the desired cell is already in the support, do nothing
        for sc in self.sectionCells:
            if cell == sc.support:
                if (value is None) or sheaf.cells[sc.support].metric(sc.value,value) < tol:
                    return True
                else:
                    return False

        # Is the desired cell a coface of a cell in the support?
        for s in self.sectionCells:
            for cf in sheaf.cells[s.support].cofaces:
                if cf.index == cell:
                    # If so, extend via restriction
                    val=cf.restriction(s.value)

                    # Check for consistency
                    if value is not None and sheaf.cells[cf.index].metric(val, value)>tol:
                    #if value is not None and np.any(np.abs(val - value)>tol):
                        return False
                    value = val
                    break
            if value is not None:
                break

        # Are there are any cofaces for the desired cell in the support?
        if value is None: # Attempt to assign a new value...

            # Stack the restrictions and values associated to existing support
            lst=[(cf.restriction.matrix,s.value)
                 for cf in sheaf.cells[cell].cofaces
                 for s in self.sectionCells
                 if isinstance(cf.restriction,LinearMorphism) and (cf.index == s.support)]
            if lst:
                crs=np.vstack([e[0] for e in lst])
                vals=np.vstack([e[1] for e in lst])

                # If the problem of solving for the value at this cell is
                # underdetermined, refrain from solving it
                if matrixrank(crs,tol) < crs.shape[1]:
                    return True

                # Attempt to solve for the value at desired cell
                val,res,j2,j3=np.linalg.lstsq(crs,vals)
                if np.any(np.abs(res)>tol):
                    return False
                value = val
            
        else: # ...or check consistency with an old one
            for cf in sheaf.cells[cell].cofaces:
                for s in self.sectionCells:
                    if s.support == cf.index:
                        if np.any(np.abs(cf.restriction(value)-s.value)>tol):
                            return False

        # A value was successfully assigned (if no value was assigned,
        # do nothing, but it's still possible to extend)
        if value is not None:
            self.sectionCells.append(SectionCell(cell,value))

        return True

class PersistenceSheaf(Sheaf):
    # Compute k-th persistence sheaf
    # Input: list of sheaves
    #        list of triples: source sheaf index, destination sheaf index, sheaf morphism data
    def __init__(self,sheaves,morphisms,k):
        """Compute the k-th degree persistence sheaf over a graph"""

        persheaf=[]

        # Loop over sheaves
        for i in range(len(sheaves)):
            # Loop over morphisms initiated from this sheaf
            cofaces=[]
            for (s,d,mor) in morphisms:
                if s==i:
                    cofaces.append(SheafCoface(index=d,
                                               orientation=1,
                                               restriction=inducedMap(sheaves[i],sheaves[d],mor,k)))
            if cofaces:
                persheaf.append(SheafCell(dimension=0,
                                          compactClosure=True,
                                          cofaces=cofaces))
            else: # If cell does not have cofaces, compute stalk from Sheaf Betti number
                persheaf.append(SheafCell(dimension=1,
                                          compactClosure=len([d for (s,d,mor) in morphisms
                                                              if d==i])>1,
                                          stalkDim=sheaves[i].cobetti(k)))
        # Initialize the sheaf
        Sheaf.__init__(self,persheaf)
        
        



## Functions

def cumulative_sum(values, start=0):
    yield start
    for v in values:
        start += v
        yield start

def matrixrank(A,tol=1e-5):
    u, s, vh = np.linalg.svd(A)
    return sum(s > tol)

def kernel(A, tol=1e-5):
    u, s, vh = np.linalg.svd(A)
    sing=np.zeros(vh.shape[0],dtype=np.complex)
    sing[:s.size]=s
    null_mask = (sing <= tol)
    null_space = np.compress(null_mask, vh, axis=0)
    return null_space.conj().T

def cokernel(A, tol=1e-5):
    u, s, vh = np.linalg.svd(A)
    sing=np.zeros(u.shape[1],dtype=np.complex)
    sing[:s.size]=s
    null_mask = (sing <= tol)
    return np.compress(null_mask, u, axis=1)

def isSubchain(bigger,smaller):
    """Determine if smaller is a subchain of bigger"""
    try:
        idx=bigger.index(smaller[0])
    except:
        return False
    for s in smaller:
        try:
            if bigger[idx] != s:
                return False
            else:
                idx += 1
        except:
            return False
    return True

def subchainMatrix(chainsCols,chainsRows):
    """Construct a binary matrix specifying which chains in the second set are subchains of the first"""
    mat=np.zeros((len(chainsRows),len(chainsCols)))
    for i in range(len(chainsCols)):
        for j in range(len(chainsRows)):
            if isSubchain(chainsCols[i],chainsRows[j]) or isSubchain(chainsRows[j],chainsCols[i]):
                mat[j,i]=1
    return mat

# Input: domain sheaf
#        range sheaf
#        list of sheaf morphism data, one for each cell
#        k
# Output: matrix
def inducedMap(sheaf1,sheaf2,morphism,k,compactSupport=False,tol=1e-5):
    """Compute k-th induced map on cohomology for a sheaf morphism"""

    # Compute cohomology basis for each sheaf
    Hk_1=sheaf1.cohomology(k,compactSupport)
    Hk_2=sheaf2.cohomology(k,compactSupport)

    if (not Hk_1.size) or (not Hk_2.size):
        return np.matrix([])

    # Extract the k-skeleta of each sheaf
    k_1,ksizes_1,kidx_1=sheaf1.kcells(k,compactSupport)
    k_2,ksizes_2,kidx_2=sheaf2.kcells(k,compactSupport)

    # Construct chain map
    rows=sum(ksizes_2)
    cols=sum(ksizes_1)
    m=np.zeros((rows,cols),dtype=np.complex)

    for i in range(len(k_1)):
        for j,map in zip(morphism.morphismCells[k_1[i]].destinations,morphism.morphismCells[k_1[i]].maps):
            if sheaf2.cells[j].dimension==k:
                ridx=[q for q in range(len(k_2)) if k_2[q]==j]
                if ridx:
                    ridx=ridx[0]
                    m[kidx_2[ridx]:kidx_2[ridx+1],kidx_1[i]:kidx_1[i+1]]+=map.matrix

    # Map basis for domain sheaf's cohomology through the chain map
    im=np.dot(m,Hk_1)

    # Expand output in new basis
    map,j1,j2,j3 = np.linalg.lstsq(im,Hk_2)

    return map.conj().T

def simplexOrientation(s1,s2):
    """Assuming s1 is a face of s2, what's its orientation?"""
    if not set(s1).issubset(s2):
        return 0 # s1 is not a face of s2

    # Find what element(s) are missing in s1 and the orientation arising from those missing slots
    orientation=1
    for i,s in enumerate(s2):
        if not s in s1:
            orientation *= (-1)**i

    # Find permutation of the remaining entries
    orientation*=perm_parity([s1.index(s) for s in s2 if s in s1])

    return orientation

def perm_parity(lst):
    '''\
    Given a permutation of the digits 0..N in order as a list,
    returns its parity (or sign): +1 for even parity; -1 for odd.
    '''
    parity = 1
    for i in range(0,len(lst)-1):
        if lst[i] != i:
            parity *= -1
            mn = min(range(i,len(lst)), key=lst.__getitem__)
            lst[i],lst[mn] = lst[mn],lst[i]
    return parity

def ksublists(lst,n,sublist=[]):
    """Iterate over all ordered n-sublists of a list lst"""
    if n==0:
        yield sublist
    else:
        for idx in range(len(lst)):
            item=lst[idx]
            for tmp in ksublists(lst[idx+1:],n-1,sublist+[item]):
                yield tmp

def ksimplices(toplexes,k,relative=None):
    """List of k-simplices in a list of toplexes"""
    simplices=[]
    for toplex in toplexes:
        for spx in ksublists(toplex,k+1):
            if not spx in simplices and (relative is None or not spx in relative):
                simplices.append(spx)
    return simplices
<|MERGE_RESOLUTION|>--- conflicted
+++ resolved
@@ -1146,14 +1146,7 @@
         print res.items()
         return globalsection
     
-<<<<<<< HEAD
-    
-    
-    
     def ga_optimization_function(self,  space_des_2_opt, assignment,individual,activeCells=None,testSupport=None, tol=1e-5):
-=======
-    def ga_optimization_function(self,  space_des_2_opt, assignment,individual):
->>>>>>> 2ad3dff7
         """Write the function for the genetic algorithm to optimize similar to fun for scipy.optimize.minimize"""
         
         #Assign a high cost to eliminate individuals with nans from the population
